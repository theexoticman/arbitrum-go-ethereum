--- conflicted
+++ resolved
@@ -80,11 +80,8 @@
 var (
 	errBlockInterruptedByNewHead  = errors.New("new head arrived while building block")
 	errBlockInterruptedByRecommit = errors.New("recommit interrupt while building block")
-<<<<<<< HEAD
+	errBlockInterruptedByTimeout  = errors.New("timeout while building block")
 	errMaxBlobsReached            = errors.New("reached max number of blobs per block")
-=======
-	errBlockInterruptedByTimeout  = errors.New("timeout while building block")
->>>>>>> c2794dda
 )
 
 // environment is the worker's current environment and holds all
@@ -877,7 +874,7 @@
 func (w *worker) commitTransaction(env *environment, tx *types.Transaction) ([]*types.Log, error) {
 	snap := env.state.Snapshot()
 
-	receipt, _, err := core.ApplyTransaction(w.chainConfig, w.chain, &env.coinbase, env.gasPool, env.state, env.header, env.excessDataGas, tx, &env.header.GasUsed, *w.chain.GetVMConfig(), nil)
+	receipt, _, err := core.ApplyTransaction(w.chainConfig, w.chain, &env.coinbase, env.gasPool, env.state, env.header, env.excessDataGas, tx, &env.header.GasUsed, *w.chain.GetVMConfig())
 	if err != nil {
 		env.state.RevertToSnapshot(snap)
 		return nil, err
