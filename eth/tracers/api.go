--- conflicted
+++ resolved
@@ -286,10 +286,9 @@
 		go func() {
 			defer pend.Done()
 
-<<<<<<< HEAD
-			// Fetch and execute the next block trace tasks
-			for task := range tasks {
-				signer := types.MakeSigner(api.backend.ChainConfig(), task.block.Number())
+			// Fetch and execute the block trace taskCh
+			for task := range taskCh {
+				var signer = types.MakeSigner(api.backend.ChainConfig(), task.block.Number())
 				var excessDataGas *big.Int
 				parent, err := api.backend.BlockByHash(ctx, task.block.ParentHash())
 				if err != nil {
@@ -299,15 +298,8 @@
 				if parent != nil {
 					excessDataGas = parent.Header().ExcessDataGas
 				}
-				blockCtx := core.NewEVMBlockContext(task.block.Header(), excessDataGas, api.chainContext(localctx), nil)
-=======
-			// Fetch and execute the block trace taskCh
-			for task := range taskCh {
-				var (
-					signer   = types.MakeSigner(api.backend.ChainConfig(), task.block.Number())
-					blockCtx = core.NewEVMBlockContext(task.block.Header(), api.chainContext(ctx), nil)
-				)
->>>>>>> c2794dda
+				blockCtx := core.NewEVMBlockContext(task.block.Header(), excessDataGas, api.chainContext(ctx), nil)
+
 				// Trace all the transactions contained within
 				for i, tx := range task.block.Transactions() {
 					msg, _ := tx.AsMessage(signer, task.block.BaseFee())
@@ -638,7 +630,7 @@
 		txs       = block.Transactions()
 		blockHash = block.Hash()
 		is158     = api.backend.ChainConfig().IsEIP158(block.Number())
-		blockCtx  = core.NewEVMBlockContext(block.Header(), api.chainContext(ctx), nil)
+		blockCtx  = core.NewEVMBlockContext(block.Header(), parent.Header().ExcessDataGas, api.chainContext(ctx), nil)
 		signer    = types.MakeSigner(api.backend.ChainConfig(), block.Number())
 		results   = make([]*txTraceResult, len(txs))
 	)
@@ -670,7 +662,7 @@
 	var (
 		txs       = block.Transactions()
 		blockHash = block.Hash()
-		blockCtx  = core.NewEVMBlockContext(block.Header(), api.chainContext(ctx), nil)
+		blockCtx  = core.NewEVMBlockContext(block.Header(), nil, api.chainContext(ctx), nil)
 		signer    = types.MakeSigner(api.backend.ChainConfig(), block.Number())
 		results   = make([]*txTraceResult, len(txs))
 		pend      sync.WaitGroup
@@ -683,10 +675,7 @@
 	for th := 0; th < threads; th++ {
 		pend.Add(1)
 		go func() {
-<<<<<<< HEAD
-			blockCtx := core.NewEVMBlockContext(block.Header(), parent.Header().ExcessDataGas, api.chainContext(ctx), nil)
-=======
->>>>>>> c2794dda
+			blockCtx := core.NewEVMBlockContext(block.Header(), nil, api.chainContext(ctx), nil)
 			defer pend.Done()
 			// Fetch and execute the next transaction trace tasks
 			for task := range jobs {
@@ -708,11 +697,7 @@
 
 	// Feed the transactions into the tracers and return
 	var failed error
-<<<<<<< HEAD
-	blockCtx := core.NewEVMBlockContext(block.Header(), parent.Header().ExcessDataGas, api.chainContext(ctx), nil)
-=======
 txloop:
->>>>>>> c2794dda
 	for i, tx := range txs {
 		// Send the trace task over for execution
 		task := &txTraceTask{statedb: statedb.Copy(), index: i}
@@ -942,7 +927,8 @@
 	if err != nil {
 		return nil, err
 	}
-<<<<<<< HEAD
+	defer release()
+
 	var excessDataGas *big.Int
 	parent, err := api.backend.BlockByHash(ctx, block.ParentHash())
 	if err != nil {
@@ -951,12 +937,9 @@
 	if parent != nil {
 		excessDataGas = parent.Header().ExcessDataGas
 	}
+
 	vmctx := core.NewEVMBlockContext(block.Header(), excessDataGas, api.chainContext(ctx), nil)
-=======
-	defer release()
-
-	vmctx := core.NewEVMBlockContext(block.Header(), api.chainContext(ctx), nil)
->>>>>>> c2794dda
+
 	// Apply the customization rules if required.
 	if config != nil {
 		if err := config.StateOverrides.Apply(statedb); err != nil {
