--- conflicted
+++ resolved
@@ -61,11 +61,7 @@
 		// Try referencing the root, if it isn't in dirties cache then Reference will have no effect
 		eth.blockchain.TrieDB().Reference(block.Root(), common.Hash{})
 		if statedb, err = eth.blockchain.StateAt(block.Root()); err == nil {
-<<<<<<< HEAD
-=======
 			eth.blockchain.TrieDB().Reference(block.Root(), common.Hash{})
-			// TODO optimize contractsnapshotdb other than stateDB.copy()
->>>>>>> d041e127
 			return statedb, func() {
 				eth.blockchain.TrieDB().Dereference(block.Root())
 			}, nil
@@ -85,13 +81,8 @@
 			database = state.NewDatabaseWithConfig(eth.chainDb, trie.HashDefaults)
 			if statedb, err = state.New(block.Root(), database, nil); err == nil {
 				log.Info("Found disk backend for state trie", "root", block.Root(), "number", block.Number())
-<<<<<<< HEAD
 				return statedb, noopReleaser, nil
-=======
-
-				return statedb, func() { database.TrieDB().Close() }, nil
-
->>>>>>> d041e127
+
 			}
 		}
 		// The optional base statedb is given, mark the start point as parent block
