// Copyright 2014 The go-ethereum Authors
// This file is part of the go-ethereum library.
//
// The go-ethereum library is free software: you can redistribute it and/or modify
// it under the terms of the GNU Lesser General Public License as published by
// the Free Software Foundation, either version 3 of the License, or
// (at your option) any later version.
//
// The go-ethereum library is distributed in the hope that it will be useful,
// but WITHOUT ANY WARRANTY; without even the implied warranty of
// MERCHANTABILITY or FITNESS FOR A PARTICULAR PURPOSE. See the
// GNU Lesser General Public License for more details.
//
// You should have received a copy of the GNU Lesser General Public License
// along with the go-ethereum library. If not, see <http://www.gnu.org/licenses/>.

package filters

import (
	"context"
	"errors"
	"math/big"

	"github.com/ethereum/go-ethereum/common"
	"github.com/ethereum/go-ethereum/core/bloombits"
	"github.com/ethereum/go-ethereum/core/types"
	"github.com/ethereum/go-ethereum/rpc"
)

// Filter can be used to retrieve and filter logs.
type Filter struct {
	sys *FilterSystem

	addresses []common.Address
	topics    [][]common.Hash

	block      *common.Hash // Block hash if filtering a single block
	begin, end int64        // Range interval if filtering multiple blocks

	matcher *bloombits.Matcher
}

// NewRangeFilter creates a new filter which uses a bloom filter on blocks to
// figure out whether a particular block is interesting or not.
func (sys *FilterSystem) NewRangeFilter(begin, end int64, addresses []common.Address, topics [][]common.Hash) *Filter {
	// Flatten the address and topic filter clauses into a single bloombits filter
	// system. Since the bloombits are not positional, nil topics are permitted,
	// which get flattened into a nil byte slice.
	var filters [][][]byte
	if len(addresses) > 0 {
		filter := make([][]byte, len(addresses))
		for i, address := range addresses {
			filter[i] = address.Bytes()
		}
		filters = append(filters, filter)
	}
	for _, topicList := range topics {
		filter := make([][]byte, len(topicList))
		for i, topic := range topicList {
			filter[i] = topic.Bytes()
		}
		filters = append(filters, filter)
	}
	size, _ := sys.backend.BloomStatus()

	// Create a generic filter and convert it into a range filter
	filter := newFilter(sys, addresses, topics)

	filter.matcher = bloombits.NewMatcher(size, filters)
	filter.begin = begin
	filter.end = end

	return filter
}

// NewBlockFilter creates a new filter which directly inspects the contents of
// a block to figure out whether it is interesting or not.
func (sys *FilterSystem) NewBlockFilter(block common.Hash, addresses []common.Address, topics [][]common.Hash) *Filter {
	// Create a generic filter and convert it into a block filter
	filter := newFilter(sys, addresses, topics)
<<<<<<< HEAD
	filter.block = block
=======
	filter.block = &block
>>>>>>> f5dfc426
	return filter
}

// newFilter creates a generic filter that can either filter based on a block hash,
// or based on range queries. The search criteria needs to be explicitly set.
func newFilter(sys *FilterSystem, addresses []common.Address, topics [][]common.Hash) *Filter {
	return &Filter{
		sys:       sys,
		addresses: addresses,
		topics:    topics,
	}
}

// Logs searches the blockchain for matching log entries, returning all from the
// first block that contains matches, updating the start of the filter accordingly.
func (f *Filter) Logs(ctx context.Context) ([]*types.Log, error) {
	// If we're doing singleton block filtering, execute and return
<<<<<<< HEAD
	if f.block != (common.Hash{}) {
		header, err := f.sys.backend.HeaderByHash(ctx, f.block)
=======
	if f.block != nil {
		header, err := f.sys.backend.HeaderByHash(ctx, *f.block)
>>>>>>> f5dfc426
		if err != nil {
			return nil, err
		}
		if header == nil {
			return nil, errors.New("unknown block")
		}
		return f.blockLogs(ctx, header, false)
	}
	// Short-cut if all we care about is pending logs
	if f.begin == rpc.PendingBlockNumber.Int64() {
		if f.end != rpc.PendingBlockNumber.Int64() {
			return nil, errors.New("invalid block range")
		}
		return f.pendingLogs()
	}
	// Figure out the limits of the filter range
	header, _ := f.sys.backend.HeaderByNumber(ctx, rpc.LatestBlockNumber)
	if header == nil {
		return nil, nil
	}
	var (
		head    = header.Number.Uint64()
		end     = uint64(f.end)
		pending = f.end == rpc.PendingBlockNumber.Int64()
	)
	if f.begin == rpc.LatestBlockNumber.Int64() {
		f.begin = int64(head)
	}
	if f.end == rpc.LatestBlockNumber.Int64() || f.end == rpc.PendingBlockNumber.Int64() {
		end = head
	}
	// Gather all indexed logs, and finish with non indexed ones
	var (
		logs           []*types.Log
		err            error
		size, sections = f.sys.backend.BloomStatus()
	)
	if indexed := sections * size; indexed > uint64(f.begin) {
		if indexed > end {
			logs, err = f.indexedLogs(ctx, end)
		} else {
			logs, err = f.indexedLogs(ctx, indexed-1)
		}
		if err != nil {
			return logs, err
		}
	}
	rest, err := f.unindexedLogs(ctx, end)
	logs = append(logs, rest...)
	if pending {
		pendingLogs, err := f.pendingLogs()
		if err != nil {
			return nil, err
		}
		logs = append(logs, pendingLogs...)
	}
	return logs, err
}

// indexedLogs returns the logs matching the filter criteria based on the bloom
// bits indexed available locally or via the network.
func (f *Filter) indexedLogs(ctx context.Context, end uint64) ([]*types.Log, error) {
	// Create a matcher session and request servicing from the backend
	matches := make(chan uint64, 64)

	session, err := f.matcher.Start(ctx, uint64(f.begin), end, matches)
	if err != nil {
		return nil, err
	}
	defer session.Close()

	f.sys.backend.ServiceFilter(ctx, session)

	// Iterate over the matches until exhausted or context closed
	var logs []*types.Log

	for {
		select {
		case number, ok := <-matches:
			// Abort if all matches have been fulfilled
			if !ok {
				err := session.Error()
				if err == nil {
					f.begin = int64(end) + 1
				}
				return logs, err
			}
			f.begin = int64(number) + 1

			// Retrieve the suggested block and pull any truly matching logs
			header, err := f.sys.backend.HeaderByNumber(ctx, rpc.BlockNumber(number))
			if header == nil || err != nil {
				return logs, err
			}
			found, err := f.blockLogs(ctx, header, true)
			if err != nil {
				return logs, err
			}
			logs = append(logs, found...)

		case <-ctx.Done():
			return logs, ctx.Err()
		}
	}
}

// unindexedLogs returns the logs matching the filter criteria based on raw block
// iteration and bloom matching.
func (f *Filter) unindexedLogs(ctx context.Context, end uint64) ([]*types.Log, error) {
	var logs []*types.Log

	for ; f.begin <= int64(end); f.begin++ {
		header, err := f.sys.backend.HeaderByNumber(ctx, rpc.BlockNumber(f.begin))
		if header == nil || err != nil {
			return logs, err
		}
		found, err := f.blockLogs(ctx, header, false)
		if err != nil {
			return logs, err
		}
		logs = append(logs, found...)
	}
	return logs, nil
}

// blockLogs returns the logs matching the filter criteria within a single block.
func (f *Filter) blockLogs(ctx context.Context, header *types.Header, skipBloom bool) ([]*types.Log, error) {
	// Fast track: no filtering criteria
	if len(f.addresses) == 0 && len(f.topics) == 0 {
		list, err := f.sys.cachedGetLogs(ctx, header.Hash(), header.Number.Uint64())
		if err != nil {
			return nil, err
		}
		return flatten(list), nil
	} else if skipBloom || bloomFilter(header.Bloom, f.addresses, f.topics) {
		return f.checkMatches(ctx, header)
	}
	return nil, nil
}

// checkMatches checks if the receipts belonging to the given header contain any log events that
// match the filter criteria. This function is called when the bloom filter signals a potential match.
func (f *Filter) checkMatches(ctx context.Context, header *types.Header) ([]*types.Log, error) {
	logsList, err := f.sys.cachedGetLogs(ctx, header.Hash(), header.Number.Uint64())
	if err != nil {
		return nil, err
	}

	unfiltered := flatten(logsList)
	logs := filterLogs(unfiltered, nil, nil, f.addresses, f.topics)
	if len(logs) > 0 {
		// We have matching logs, check if we need to resolve full logs via the light client
		if logs[0].TxHash == (common.Hash{}) {
			receipts, err := f.sys.backend.GetReceipts(ctx, header.Hash())
			if err != nil {
				return nil, err
			}
			unfiltered = unfiltered[:0]
			for _, receipt := range receipts {
				unfiltered = append(unfiltered, receipt.Logs...)
			}
			logs = filterLogs(unfiltered, nil, nil, f.addresses, f.topics)
		}
		return logs, nil
	}
	return nil, nil
}

// pendingLogs returns the logs matching the filter criteria within the pending block.
func (f *Filter) pendingLogs() ([]*types.Log, error) {
	block, receipts := f.sys.backend.PendingBlockAndReceipts()
	if bloomFilter(block.Bloom(), f.addresses, f.topics) {
		var unfiltered []*types.Log
		for _, r := range receipts {
			unfiltered = append(unfiltered, r.Logs...)
		}
		return filterLogs(unfiltered, nil, nil, f.addresses, f.topics), nil
	}
	return nil, nil
}

func includes(addresses []common.Address, a common.Address) bool {
	for _, addr := range addresses {
		if addr == a {
			return true
		}
	}

	return false
}

// filterLogs creates a slice of logs matching the given criteria.
func filterLogs(logs []*types.Log, fromBlock, toBlock *big.Int, addresses []common.Address, topics [][]common.Hash) []*types.Log {
	var ret []*types.Log
Logs:
	for _, log := range logs {
		if fromBlock != nil && fromBlock.Int64() >= 0 && fromBlock.Uint64() > log.BlockNumber {
			continue
		}
		if toBlock != nil && toBlock.Int64() >= 0 && toBlock.Uint64() < log.BlockNumber {
			continue
		}

		if len(addresses) > 0 && !includes(addresses, log.Address) {
			continue
		}
		// If the to filtered topics is greater than the amount of topics in logs, skip.
		if len(topics) > len(log.Topics) {
			continue
		}
		for i, sub := range topics {
			match := len(sub) == 0 // empty rule set == wildcard
			for _, topic := range sub {
				if log.Topics[i] == topic {
					match = true
					break
				}
			}
			if !match {
				continue Logs
			}
		}
		ret = append(ret, log)
	}
	return ret
}

func bloomFilter(bloom types.Bloom, addresses []common.Address, topics [][]common.Hash) bool {
	if len(addresses) > 0 {
		var included bool
		for _, addr := range addresses {
			if types.BloomLookup(bloom, addr) {
				included = true
				break
			}
		}
		if !included {
			return false
		}
	}

	for _, sub := range topics {
		included := len(sub) == 0 // empty rule set == wildcard
		for _, topic := range sub {
			if types.BloomLookup(bloom, topic) {
				included = true
				break
			}
		}
		if !included {
			return false
		}
	}
	return true
}

func flatten(list [][]*types.Log) []*types.Log {
	var flat []*types.Log
	for _, logs := range list {
		flat = append(flat, logs...)
	}
	return flat
}<|MERGE_RESOLUTION|>--- conflicted
+++ resolved
@@ -78,11 +78,7 @@
 func (sys *FilterSystem) NewBlockFilter(block common.Hash, addresses []common.Address, topics [][]common.Hash) *Filter {
 	// Create a generic filter and convert it into a block filter
 	filter := newFilter(sys, addresses, topics)
-<<<<<<< HEAD
-	filter.block = block
-=======
 	filter.block = &block
->>>>>>> f5dfc426
 	return filter
 }
 
@@ -100,13 +96,8 @@
 // first block that contains matches, updating the start of the filter accordingly.
 func (f *Filter) Logs(ctx context.Context) ([]*types.Log, error) {
 	// If we're doing singleton block filtering, execute and return
-<<<<<<< HEAD
-	if f.block != (common.Hash{}) {
-		header, err := f.sys.backend.HeaderByHash(ctx, f.block)
-=======
 	if f.block != nil {
 		header, err := f.sys.backend.HeaderByHash(ctx, *f.block)
->>>>>>> f5dfc426
 		if err != nil {
 			return nil, err
 		}
