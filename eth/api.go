// Copyright 2015 The go-ethereum Authors
// This file is part of the go-ethereum library.
//
// The go-ethereum library is free software: you can redistribute it and/or modify
// it under the terms of the GNU Lesser General Public License as published by
// the Free Software Foundation, either version 3 of the License, or
// (at your option) any later version.
//
// The go-ethereum library is distributed in the hope that it will be useful,
// but WITHOUT ANY WARRANTY; without even the implied warranty of
// MERCHANTABILITY or FITNESS FOR A PARTICULAR PURPOSE. See the
// GNU Lesser General Public License for more details.
//
// You should have received a copy of the GNU Lesser General Public License
// along with the go-ethereum library. If not, see <http://www.gnu.org/licenses/>.

package eth

import (
	"github.com/ethereum/go-ethereum/common"
	"github.com/ethereum/go-ethereum/common/hexutil"
)

// EthereumAPI provides an API to access Ethereum full node-related information.
type EthereumAPI struct {
	e *Ethereum
}

// NewEthereumAPI creates a new Ethereum protocol API for full nodes.
func NewEthereumAPI(e *Ethereum) *EthereumAPI {
	return &EthereumAPI{e}
}

// Etherbase is the address that mining rewards will be send to.
func (api *EthereumAPI) Etherbase() (common.Address, error) {
	return api.e.Etherbase()
}

// Coinbase is the address that mining rewards will be send to (alias for Etherbase).
func (api *EthereumAPI) Coinbase() (common.Address, error) {
	return api.Etherbase()
}

// Hashrate returns the POW hashrate.
func (api *EthereumAPI) Hashrate() hexutil.Uint64 {
	return hexutil.Uint64(api.e.Miner().Hashrate())
}

// Mining returns an indication if this node is currently mining.
func (api *EthereumAPI) Mining() bool {
	return api.e.IsMining()
<<<<<<< HEAD
}

// MinerAPI provides an API to control the miner.
type MinerAPI struct {
	e *Ethereum
}

// NewMinerAPI create a new MinerAPI instance.
func NewMinerAPI(e *Ethereum) *MinerAPI {
	return &MinerAPI{e}
}

// Start starts the miner with the given number of threads. If threads is nil,
// the number of workers started is equal to the number of logical CPUs that are
// usable by this process. If mining is already running, this method adjust the
// number of threads allowed to use and updates the minimum price required by the
// transaction pool.
func (api *MinerAPI) Start() error {
	return api.e.StartMining()
}

// Stop terminates the miner, both at the consensus engine level as well as at
// the block creation level.
func (api *MinerAPI) Stop() {
	api.e.StopMining()
}

// SetExtra sets the extra data string that is included when this miner mines a block.
func (api *MinerAPI) SetExtra(extra string) (bool, error) {
	if err := api.e.Miner().SetExtra([]byte(extra)); err != nil {
		return false, err
	}
	return true, nil
}

// SetGasPrice sets the minimum accepted gas price for the miner.
func (api *MinerAPI) SetGasPrice(gasPrice hexutil.Big) bool {
	api.e.lock.Lock()
	api.e.gasPrice = (*big.Int)(&gasPrice)
	api.e.lock.Unlock()

	api.e.txPool.SetGasPrice((*big.Int)(&gasPrice))
	return true
}

// SetGasLimit sets the gaslimit to target towards during mining.
func (api *MinerAPI) SetGasLimit(gasLimit hexutil.Uint64) bool {
	api.e.Miner().SetGasCeil(uint64(gasLimit))
	return true
}

// SetEtherbase sets the etherbase of the miner.
func (api *MinerAPI) SetEtherbase(etherbase common.Address) bool {
	api.e.SetEtherbase(etherbase)
	return true
}

// SetRecommitInterval updates the interval for miner sealing work recommitting.
func (api *MinerAPI) SetRecommitInterval(interval int) {
	api.e.Miner().SetRecommitInterval(time.Duration(interval) * time.Millisecond)
}

// AdminAPI is the collection of Ethereum full node related APIs for node
// administration.
type AdminAPI struct {
	eth *Ethereum
}

// NewAdminAPI creates a new instance of AdminAPI.
func NewAdminAPI(eth *Ethereum) *AdminAPI {
	return &AdminAPI{eth: eth}
}

// ExportChain exports the current blockchain into a local file,
// or a range of blocks if first and last are non-nil.
func (api *AdminAPI) ExportChain(file string, first *uint64, last *uint64) (bool, error) {
	if first == nil && last != nil {
		return false, errors.New("last cannot be specified without first")
	}
	if first != nil && last == nil {
		head := api.eth.BlockChain().CurrentHeader().Number.Uint64()
		last = &head
	}
	if _, err := os.Stat(file); err == nil {
		// File already exists. Allowing overwrite could be a DoS vector,
		// since the 'file' may point to arbitrary paths on the drive.
		return false, errors.New("location would overwrite an existing file")
	}
	// Make sure we can create the file to export into
	out, err := os.OpenFile(file, os.O_CREATE|os.O_WRONLY|os.O_TRUNC, 0644)
	if err != nil {
		return false, err
	}
	defer out.Close()

	var writer io.Writer = out
	if strings.HasSuffix(file, ".gz") {
		writer = gzip.NewWriter(writer)
		defer writer.(*gzip.Writer).Close()
	}

	// Export the blockchain
	if first != nil {
		if err := api.eth.BlockChain().ExportN(writer, *first, *last); err != nil {
			return false, err
		}
	} else if err := api.eth.BlockChain().Export(writer); err != nil {
		return false, err
	}
	return true, nil
}

func hasAllBlocks(chain *core.BlockChain, bs []*types.Block) bool {
	for _, b := range bs {
		if !chain.HasBlock(b.Hash(), b.NumberU64()) {
			return false
		}
	}

	return true
}

// ImportChain imports a blockchain from a local file.
func (api *AdminAPI) ImportChain(file string) (bool, error) {
	// Make sure the can access the file to import
	in, err := os.Open(file)
	if err != nil {
		return false, err
	}
	defer in.Close()

	var reader io.Reader = in
	if strings.HasSuffix(file, ".gz") {
		if reader, err = gzip.NewReader(reader); err != nil {
			return false, err
		}
	}

	// Run actual the import in pre-configured batches
	stream := rlp.NewStream(reader, 0)

	blocks, index := make([]*types.Block, 0, 2500), 0
	for batch := 0; ; batch++ {
		// Load a batch of blocks from the input file
		for len(blocks) < cap(blocks) {
			block := new(types.Block)
			if err := stream.Decode(block); err == io.EOF {
				break
			} else if err != nil {
				return false, fmt.Errorf("block %d: failed to parse: %v", index, err)
			}
			blocks = append(blocks, block)
			index++
		}
		if len(blocks) == 0 {
			break
		}

		if hasAllBlocks(api.eth.BlockChain(), blocks) {
			blocks = blocks[:0]
			continue
		}
		// Import the batch and reset the buffer
		if _, err := api.eth.BlockChain().InsertChain(blocks); err != nil {
			return false, fmt.Errorf("batch %d: failed to insert: %v", batch, err)
		}
		blocks = blocks[:0]
	}
	return true, nil
}

// DebugAPI is the collection of Ethereum full node APIs for debugging the
// protocol.
type DebugAPI struct {
	eth *Ethereum
}

// NewDebugAPI creates a new DebugAPI instance.
func NewDebugAPI(eth *Ethereum) *DebugAPI {
	return &DebugAPI{eth: eth}
}

// DumpBlock retrieves the entire state of the database at a given block.
func (api *DebugAPI) DumpBlock(blockNr rpc.BlockNumber) (state.Dump, error) {
	opts := &state.DumpConfig{
		OnlyWithAddresses: true,
		Max:               AccountRangeMaxResults, // Sanity limit over RPC
	}
	// arbitrum: in case of ArbEthereum, miner in not available here
	// use current block instead of pending
	if blockNr == rpc.PendingBlockNumber && api.eth.miner == nil {
		blockNr = rpc.LatestBlockNumber
	}
	if blockNr == rpc.PendingBlockNumber {
		// If we're dumping the pending state, we need to request
		// both the pending block as well as the pending state from
		// the miner and operate on those
		_, stateDb := api.eth.miner.Pending()
		return stateDb.RawDump(opts), nil
	}
	var header *types.Header
	if blockNr == rpc.LatestBlockNumber {
		header = api.eth.blockchain.CurrentBlock()
	} else if blockNr == rpc.FinalizedBlockNumber {
		header = api.eth.blockchain.CurrentFinalBlock()
	} else if blockNr == rpc.SafeBlockNumber {
		header = api.eth.blockchain.CurrentSafeBlock()
	} else {
		block := api.eth.blockchain.GetBlockByNumber(uint64(blockNr))
		if block == nil {
			return state.Dump{}, fmt.Errorf("block #%d not found", blockNr)
		}
		header = block.Header()
	}
	if header == nil {
		return state.Dump{}, fmt.Errorf("block #%d not found", blockNr)
	}
	stateDb, err := api.eth.BlockChain().StateAt(header.Root)
	if err != nil {
		return state.Dump{}, err
	}
	return stateDb.RawDump(opts), nil
}

// Preimage is a debug API function that returns the preimage for a sha3 hash, if known.
func (api *DebugAPI) Preimage(ctx context.Context, hash common.Hash) (hexutil.Bytes, error) {
	if preimage := rawdb.ReadPreimage(api.eth.ChainDb(), hash); preimage != nil {
		return preimage, nil
	}
	return nil, errors.New("unknown preimage")
}

// BadBlockArgs represents the entries in the list returned when bad blocks are queried.
type BadBlockArgs struct {
	Hash  common.Hash            `json:"hash"`
	Block map[string]interface{} `json:"block"`
	RLP   string                 `json:"rlp"`
}

// GetBadBlocks returns a list of the last 'bad blocks' that the client has seen on the network
// and returns them as a JSON list of block hashes.
func (api *DebugAPI) GetBadBlocks(ctx context.Context) ([]*BadBlockArgs, error) {
	var (
		err     error
		blocks  = rawdb.ReadAllBadBlocks(api.eth.chainDb)
		results = make([]*BadBlockArgs, 0, len(blocks))
	)
	for _, block := range blocks {
		var (
			blockRlp  string
			blockJSON map[string]interface{}
		)
		if rlpBytes, err := rlp.EncodeToBytes(block); err != nil {
			blockRlp = err.Error() // Hacky, but hey, it works
		} else {
			blockRlp = fmt.Sprintf("%#x", rlpBytes)
		}
		if blockJSON, err = ethapi.RPCMarshalBlock(block, true, true, api.eth.blockchain.Config()); err != nil {
			blockJSON = map[string]interface{}{"error": err.Error()}
		}
		results = append(results, &BadBlockArgs{
			Hash:  block.Hash(),
			RLP:   blockRlp,
			Block: blockJSON,
		})
	}
	return results, nil
}

// AccountRangeMaxResults is the maximum number of results to be returned per call
const AccountRangeMaxResults = 256

// AccountRange enumerates all accounts in the given block and start point in paging request
func (api *DebugAPI) AccountRange(blockNrOrHash rpc.BlockNumberOrHash, start hexutil.Bytes, maxResults int, nocode, nostorage, incompletes bool) (state.IteratorDump, error) {
	var stateDb *state.StateDB
	var err error

	if number, ok := blockNrOrHash.Number(); ok {
		// arbitrum: in case of ArbEthereum, miner in not available here
		// use current block instead of pending
		if number == rpc.PendingBlockNumber && api.eth.miner == nil {
			number = rpc.LatestBlockNumber
		}
		if number == rpc.PendingBlockNumber {
			// If we're dumping the pending state, we need to request
			// both the pending block as well as the pending state from
			// the miner and operate on those
			_, stateDb = api.eth.miner.Pending()
		} else {
			var header *types.Header
			if number == rpc.LatestBlockNumber {
				header = api.eth.blockchain.CurrentBlock()
			} else if number == rpc.FinalizedBlockNumber {
				header = api.eth.blockchain.CurrentFinalBlock()
			} else if number == rpc.SafeBlockNumber {
				header = api.eth.blockchain.CurrentSafeBlock()
			} else {
				block := api.eth.blockchain.GetBlockByNumber(uint64(number))
				if block == nil {
					return state.IteratorDump{}, fmt.Errorf("block #%d not found", number)
				}
				header = block.Header()
			}
			if header == nil {
				return state.IteratorDump{}, fmt.Errorf("block #%d not found", number)
			}
			stateDb, err = api.eth.BlockChain().StateAt(header.Root)
			if err != nil {
				return state.IteratorDump{}, err
			}
		}
	} else if hash, ok := blockNrOrHash.Hash(); ok {
		block := api.eth.blockchain.GetBlockByHash(hash)
		if block == nil {
			return state.IteratorDump{}, fmt.Errorf("block %s not found", hash.Hex())
		}
		stateDb, err = api.eth.BlockChain().StateAt(block.Root())
		if err != nil {
			return state.IteratorDump{}, err
		}
	} else {
		return state.IteratorDump{}, errors.New("either block number or block hash must be specified")
	}

	opts := &state.DumpConfig{
		SkipCode:          nocode,
		SkipStorage:       nostorage,
		OnlyWithAddresses: !incompletes,
		Start:             start,
		Max:               uint64(maxResults),
	}
	if maxResults > AccountRangeMaxResults || maxResults <= 0 {
		opts.Max = AccountRangeMaxResults
	}
	return stateDb.IteratorDump(opts), nil
}

// StorageRangeResult is the result of a debug_storageRangeAt API call.
type StorageRangeResult struct {
	Storage storageMap   `json:"storage"`
	NextKey *common.Hash `json:"nextKey"` // nil if Storage includes the last key in the trie.
}

type storageMap map[common.Hash]storageEntry

type storageEntry struct {
	Key   *common.Hash `json:"key"`
	Value common.Hash  `json:"value"`
}

// StorageRangeAt returns the storage at the given block height and transaction index.
func (api *DebugAPI) StorageRangeAt(ctx context.Context, blockHash common.Hash, txIndex int, contractAddress common.Address, keyStart hexutil.Bytes, maxResult int) (StorageRangeResult, error) {
	// Retrieve the block
	block := api.eth.blockchain.GetBlockByHash(blockHash)
	if block == nil {
		return StorageRangeResult{}, fmt.Errorf("block %#x not found", blockHash)
	}
	_, _, statedb, release, err := api.eth.stateAtTransaction(ctx, block, txIndex, 0)
	if err != nil {
		return StorageRangeResult{}, err
	}
	defer release()

	st, err := statedb.StorageTrie(contractAddress)
	if err != nil {
		return StorageRangeResult{}, err
	}
	if st == nil {
		return StorageRangeResult{}, fmt.Errorf("account %x doesn't exist", contractAddress)
	}
	return storageRangeAt(st, keyStart, maxResult)
}

func storageRangeAt(st state.Trie, start []byte, maxResult int) (StorageRangeResult, error) {
	it := trie.NewIterator(st.NodeIterator(start))
	result := StorageRangeResult{Storage: storageMap{}}
	for i := 0; i < maxResult && it.Next(); i++ {
		_, content, _, err := rlp.Split(it.Value)
		if err != nil {
			return StorageRangeResult{}, err
		}
		e := storageEntry{Value: common.BytesToHash(content)}
		if preimage := st.GetKey(it.Key); preimage != nil {
			preimage := common.BytesToHash(preimage)
			e.Key = &preimage
		}
		result.Storage[common.BytesToHash(it.Key)] = e
	}
	// Add the 'next key' so clients can continue downloading.
	if it.Next() {
		next := common.BytesToHash(it.Key)
		result.NextKey = &next
	}
	return result, nil
}

// GetModifiedAccountsByNumber returns all accounts that have changed between the
// two blocks specified. A change is defined as a difference in nonce, balance,
// code hash, or storage hash.
//
// With one parameter, returns the list of accounts modified in the specified block.
func (api *DebugAPI) GetModifiedAccountsByNumber(startNum uint64, endNum *uint64) ([]common.Address, error) {
	var startBlock, endBlock *types.Block

	startBlock = api.eth.blockchain.GetBlockByNumber(startNum)
	if startBlock == nil {
		return nil, fmt.Errorf("start block %x not found", startNum)
	}

	if endNum == nil {
		endBlock = startBlock
		startBlock = api.eth.blockchain.GetBlockByHash(startBlock.ParentHash())
		if startBlock == nil {
			return nil, fmt.Errorf("block %x has no parent", endBlock.Number())
		}
	} else {
		endBlock = api.eth.blockchain.GetBlockByNumber(*endNum)
		if endBlock == nil {
			return nil, fmt.Errorf("end block %d not found", *endNum)
		}
	}
	return api.getModifiedAccounts(startBlock, endBlock)
}

// GetModifiedAccountsByHash returns all accounts that have changed between the
// two blocks specified. A change is defined as a difference in nonce, balance,
// code hash, or storage hash.
//
// With one parameter, returns the list of accounts modified in the specified block.
func (api *DebugAPI) GetModifiedAccountsByHash(startHash common.Hash, endHash *common.Hash) ([]common.Address, error) {
	var startBlock, endBlock *types.Block
	startBlock = api.eth.blockchain.GetBlockByHash(startHash)
	if startBlock == nil {
		return nil, fmt.Errorf("start block %x not found", startHash)
	}

	if endHash == nil {
		endBlock = startBlock
		startBlock = api.eth.blockchain.GetBlockByHash(startBlock.ParentHash())
		if startBlock == nil {
			return nil, fmt.Errorf("block %x has no parent", endBlock.Number())
		}
	} else {
		endBlock = api.eth.blockchain.GetBlockByHash(*endHash)
		if endBlock == nil {
			return nil, fmt.Errorf("end block %x not found", *endHash)
		}
	}
	return api.getModifiedAccounts(startBlock, endBlock)
}

func (api *DebugAPI) getModifiedAccounts(startBlock, endBlock *types.Block) ([]common.Address, error) {
	if startBlock.Number().Uint64() >= endBlock.Number().Uint64() {
		return nil, fmt.Errorf("start block height (%d) must be less than end block height (%d)", startBlock.Number().Uint64(), endBlock.Number().Uint64())
	}
	triedb := api.eth.BlockChain().StateCache().TrieDB()

	oldTrie, err := trie.NewStateTrie(trie.StateTrieID(startBlock.Root()), triedb)
	if err != nil {
		return nil, err
	}
	newTrie, err := trie.NewStateTrie(trie.StateTrieID(endBlock.Root()), triedb)
	if err != nil {
		return nil, err
	}
	diff, _ := trie.NewDifferenceIterator(oldTrie.NodeIterator([]byte{}), newTrie.NodeIterator([]byte{}))
	iter := trie.NewIterator(diff)

	var dirty []common.Address
	for iter.Next() {
		key := newTrie.GetKey(iter.Key)
		if key == nil {
			return nil, fmt.Errorf("no preimage found for hash %x", iter.Key)
		}
		dirty = append(dirty, common.BytesToAddress(key))
	}
	return dirty, nil
}

// GetAccessibleState returns the first number where the node has accessible
// state on disk. Note this being the post-state of that block and the pre-state
// of the next block.
// The (from, to) parameters are the sequence of blocks to search, which can go
// either forwards or backwards
func (api *DebugAPI) GetAccessibleState(from, to rpc.BlockNumber) (uint64, error) {
	db := api.eth.ChainDb()
	var pivot uint64
	if p := rawdb.ReadLastPivotNumber(db); p != nil {
		pivot = *p
		log.Info("Found fast-sync pivot marker", "number", pivot)
	}
	var resolveNum = func(num rpc.BlockNumber) (uint64, error) {
		// We don't have state for pending (-2), so treat it as latest
		if num.Int64() < 0 {
			block := api.eth.blockchain.CurrentBlock()
			if block == nil {
				return 0, errors.New("current block missing")
			}
			return block.Number.Uint64(), nil
		}
		return uint64(num.Int64()), nil
	}
	var (
		start   uint64
		end     uint64
		delta   = int64(1)
		lastLog time.Time
		err     error
	)
	if start, err = resolveNum(from); err != nil {
		return 0, err
	}
	if end, err = resolveNum(to); err != nil {
		return 0, err
	}
	if start == end {
		return 0, errors.New("from and to needs to be different")
	}
	if start > end {
		delta = -1
	}
	for i := int64(start); i != int64(end); i += delta {
		if time.Since(lastLog) > 8*time.Second {
			log.Info("Finding roots", "from", start, "to", end, "at", i)
			lastLog = time.Now()
		}
		if i < int64(pivot) {
			continue
		}
		h := api.eth.BlockChain().GetHeaderByNumber(uint64(i))
		if h == nil {
			return 0, fmt.Errorf("missing header %d", i)
		}
		if ok, _ := api.eth.ChainDb().Has(h.Root[:]); ok {
			return uint64(i), nil
		}
	}
	return 0, errors.New("no state found")
}

// SetTrieFlushInterval configures how often in-memory tries are persisted
// to disk. The value is in terms of block processing time, not wall clock.
func (api *DebugAPI) SetTrieFlushInterval(interval string) error {
	t, err := time.ParseDuration(interval)
	if err != nil {
		return err
	}
	api.eth.blockchain.SetTrieFlushInterval(t)
	return nil
=======
>>>>>>> 13166210
}<|MERGE_RESOLUTION|>--- conflicted
+++ resolved
@@ -49,556 +49,4 @@
 // Mining returns an indication if this node is currently mining.
 func (api *EthereumAPI) Mining() bool {
 	return api.e.IsMining()
-<<<<<<< HEAD
-}
-
-// MinerAPI provides an API to control the miner.
-type MinerAPI struct {
-	e *Ethereum
-}
-
-// NewMinerAPI create a new MinerAPI instance.
-func NewMinerAPI(e *Ethereum) *MinerAPI {
-	return &MinerAPI{e}
-}
-
-// Start starts the miner with the given number of threads. If threads is nil,
-// the number of workers started is equal to the number of logical CPUs that are
-// usable by this process. If mining is already running, this method adjust the
-// number of threads allowed to use and updates the minimum price required by the
-// transaction pool.
-func (api *MinerAPI) Start() error {
-	return api.e.StartMining()
-}
-
-// Stop terminates the miner, both at the consensus engine level as well as at
-// the block creation level.
-func (api *MinerAPI) Stop() {
-	api.e.StopMining()
-}
-
-// SetExtra sets the extra data string that is included when this miner mines a block.
-func (api *MinerAPI) SetExtra(extra string) (bool, error) {
-	if err := api.e.Miner().SetExtra([]byte(extra)); err != nil {
-		return false, err
-	}
-	return true, nil
-}
-
-// SetGasPrice sets the minimum accepted gas price for the miner.
-func (api *MinerAPI) SetGasPrice(gasPrice hexutil.Big) bool {
-	api.e.lock.Lock()
-	api.e.gasPrice = (*big.Int)(&gasPrice)
-	api.e.lock.Unlock()
-
-	api.e.txPool.SetGasPrice((*big.Int)(&gasPrice))
-	return true
-}
-
-// SetGasLimit sets the gaslimit to target towards during mining.
-func (api *MinerAPI) SetGasLimit(gasLimit hexutil.Uint64) bool {
-	api.e.Miner().SetGasCeil(uint64(gasLimit))
-	return true
-}
-
-// SetEtherbase sets the etherbase of the miner.
-func (api *MinerAPI) SetEtherbase(etherbase common.Address) bool {
-	api.e.SetEtherbase(etherbase)
-	return true
-}
-
-// SetRecommitInterval updates the interval for miner sealing work recommitting.
-func (api *MinerAPI) SetRecommitInterval(interval int) {
-	api.e.Miner().SetRecommitInterval(time.Duration(interval) * time.Millisecond)
-}
-
-// AdminAPI is the collection of Ethereum full node related APIs for node
-// administration.
-type AdminAPI struct {
-	eth *Ethereum
-}
-
-// NewAdminAPI creates a new instance of AdminAPI.
-func NewAdminAPI(eth *Ethereum) *AdminAPI {
-	return &AdminAPI{eth: eth}
-}
-
-// ExportChain exports the current blockchain into a local file,
-// or a range of blocks if first and last are non-nil.
-func (api *AdminAPI) ExportChain(file string, first *uint64, last *uint64) (bool, error) {
-	if first == nil && last != nil {
-		return false, errors.New("last cannot be specified without first")
-	}
-	if first != nil && last == nil {
-		head := api.eth.BlockChain().CurrentHeader().Number.Uint64()
-		last = &head
-	}
-	if _, err := os.Stat(file); err == nil {
-		// File already exists. Allowing overwrite could be a DoS vector,
-		// since the 'file' may point to arbitrary paths on the drive.
-		return false, errors.New("location would overwrite an existing file")
-	}
-	// Make sure we can create the file to export into
-	out, err := os.OpenFile(file, os.O_CREATE|os.O_WRONLY|os.O_TRUNC, 0644)
-	if err != nil {
-		return false, err
-	}
-	defer out.Close()
-
-	var writer io.Writer = out
-	if strings.HasSuffix(file, ".gz") {
-		writer = gzip.NewWriter(writer)
-		defer writer.(*gzip.Writer).Close()
-	}
-
-	// Export the blockchain
-	if first != nil {
-		if err := api.eth.BlockChain().ExportN(writer, *first, *last); err != nil {
-			return false, err
-		}
-	} else if err := api.eth.BlockChain().Export(writer); err != nil {
-		return false, err
-	}
-	return true, nil
-}
-
-func hasAllBlocks(chain *core.BlockChain, bs []*types.Block) bool {
-	for _, b := range bs {
-		if !chain.HasBlock(b.Hash(), b.NumberU64()) {
-			return false
-		}
-	}
-
-	return true
-}
-
-// ImportChain imports a blockchain from a local file.
-func (api *AdminAPI) ImportChain(file string) (bool, error) {
-	// Make sure the can access the file to import
-	in, err := os.Open(file)
-	if err != nil {
-		return false, err
-	}
-	defer in.Close()
-
-	var reader io.Reader = in
-	if strings.HasSuffix(file, ".gz") {
-		if reader, err = gzip.NewReader(reader); err != nil {
-			return false, err
-		}
-	}
-
-	// Run actual the import in pre-configured batches
-	stream := rlp.NewStream(reader, 0)
-
-	blocks, index := make([]*types.Block, 0, 2500), 0
-	for batch := 0; ; batch++ {
-		// Load a batch of blocks from the input file
-		for len(blocks) < cap(blocks) {
-			block := new(types.Block)
-			if err := stream.Decode(block); err == io.EOF {
-				break
-			} else if err != nil {
-				return false, fmt.Errorf("block %d: failed to parse: %v", index, err)
-			}
-			blocks = append(blocks, block)
-			index++
-		}
-		if len(blocks) == 0 {
-			break
-		}
-
-		if hasAllBlocks(api.eth.BlockChain(), blocks) {
-			blocks = blocks[:0]
-			continue
-		}
-		// Import the batch and reset the buffer
-		if _, err := api.eth.BlockChain().InsertChain(blocks); err != nil {
-			return false, fmt.Errorf("batch %d: failed to insert: %v", batch, err)
-		}
-		blocks = blocks[:0]
-	}
-	return true, nil
-}
-
-// DebugAPI is the collection of Ethereum full node APIs for debugging the
-// protocol.
-type DebugAPI struct {
-	eth *Ethereum
-}
-
-// NewDebugAPI creates a new DebugAPI instance.
-func NewDebugAPI(eth *Ethereum) *DebugAPI {
-	return &DebugAPI{eth: eth}
-}
-
-// DumpBlock retrieves the entire state of the database at a given block.
-func (api *DebugAPI) DumpBlock(blockNr rpc.BlockNumber) (state.Dump, error) {
-	opts := &state.DumpConfig{
-		OnlyWithAddresses: true,
-		Max:               AccountRangeMaxResults, // Sanity limit over RPC
-	}
-	// arbitrum: in case of ArbEthereum, miner in not available here
-	// use current block instead of pending
-	if blockNr == rpc.PendingBlockNumber && api.eth.miner == nil {
-		blockNr = rpc.LatestBlockNumber
-	}
-	if blockNr == rpc.PendingBlockNumber {
-		// If we're dumping the pending state, we need to request
-		// both the pending block as well as the pending state from
-		// the miner and operate on those
-		_, stateDb := api.eth.miner.Pending()
-		return stateDb.RawDump(opts), nil
-	}
-	var header *types.Header
-	if blockNr == rpc.LatestBlockNumber {
-		header = api.eth.blockchain.CurrentBlock()
-	} else if blockNr == rpc.FinalizedBlockNumber {
-		header = api.eth.blockchain.CurrentFinalBlock()
-	} else if blockNr == rpc.SafeBlockNumber {
-		header = api.eth.blockchain.CurrentSafeBlock()
-	} else {
-		block := api.eth.blockchain.GetBlockByNumber(uint64(blockNr))
-		if block == nil {
-			return state.Dump{}, fmt.Errorf("block #%d not found", blockNr)
-		}
-		header = block.Header()
-	}
-	if header == nil {
-		return state.Dump{}, fmt.Errorf("block #%d not found", blockNr)
-	}
-	stateDb, err := api.eth.BlockChain().StateAt(header.Root)
-	if err != nil {
-		return state.Dump{}, err
-	}
-	return stateDb.RawDump(opts), nil
-}
-
-// Preimage is a debug API function that returns the preimage for a sha3 hash, if known.
-func (api *DebugAPI) Preimage(ctx context.Context, hash common.Hash) (hexutil.Bytes, error) {
-	if preimage := rawdb.ReadPreimage(api.eth.ChainDb(), hash); preimage != nil {
-		return preimage, nil
-	}
-	return nil, errors.New("unknown preimage")
-}
-
-// BadBlockArgs represents the entries in the list returned when bad blocks are queried.
-type BadBlockArgs struct {
-	Hash  common.Hash            `json:"hash"`
-	Block map[string]interface{} `json:"block"`
-	RLP   string                 `json:"rlp"`
-}
-
-// GetBadBlocks returns a list of the last 'bad blocks' that the client has seen on the network
-// and returns them as a JSON list of block hashes.
-func (api *DebugAPI) GetBadBlocks(ctx context.Context) ([]*BadBlockArgs, error) {
-	var (
-		err     error
-		blocks  = rawdb.ReadAllBadBlocks(api.eth.chainDb)
-		results = make([]*BadBlockArgs, 0, len(blocks))
-	)
-	for _, block := range blocks {
-		var (
-			blockRlp  string
-			blockJSON map[string]interface{}
-		)
-		if rlpBytes, err := rlp.EncodeToBytes(block); err != nil {
-			blockRlp = err.Error() // Hacky, but hey, it works
-		} else {
-			blockRlp = fmt.Sprintf("%#x", rlpBytes)
-		}
-		if blockJSON, err = ethapi.RPCMarshalBlock(block, true, true, api.eth.blockchain.Config()); err != nil {
-			blockJSON = map[string]interface{}{"error": err.Error()}
-		}
-		results = append(results, &BadBlockArgs{
-			Hash:  block.Hash(),
-			RLP:   blockRlp,
-			Block: blockJSON,
-		})
-	}
-	return results, nil
-}
-
-// AccountRangeMaxResults is the maximum number of results to be returned per call
-const AccountRangeMaxResults = 256
-
-// AccountRange enumerates all accounts in the given block and start point in paging request
-func (api *DebugAPI) AccountRange(blockNrOrHash rpc.BlockNumberOrHash, start hexutil.Bytes, maxResults int, nocode, nostorage, incompletes bool) (state.IteratorDump, error) {
-	var stateDb *state.StateDB
-	var err error
-
-	if number, ok := blockNrOrHash.Number(); ok {
-		// arbitrum: in case of ArbEthereum, miner in not available here
-		// use current block instead of pending
-		if number == rpc.PendingBlockNumber && api.eth.miner == nil {
-			number = rpc.LatestBlockNumber
-		}
-		if number == rpc.PendingBlockNumber {
-			// If we're dumping the pending state, we need to request
-			// both the pending block as well as the pending state from
-			// the miner and operate on those
-			_, stateDb = api.eth.miner.Pending()
-		} else {
-			var header *types.Header
-			if number == rpc.LatestBlockNumber {
-				header = api.eth.blockchain.CurrentBlock()
-			} else if number == rpc.FinalizedBlockNumber {
-				header = api.eth.blockchain.CurrentFinalBlock()
-			} else if number == rpc.SafeBlockNumber {
-				header = api.eth.blockchain.CurrentSafeBlock()
-			} else {
-				block := api.eth.blockchain.GetBlockByNumber(uint64(number))
-				if block == nil {
-					return state.IteratorDump{}, fmt.Errorf("block #%d not found", number)
-				}
-				header = block.Header()
-			}
-			if header == nil {
-				return state.IteratorDump{}, fmt.Errorf("block #%d not found", number)
-			}
-			stateDb, err = api.eth.BlockChain().StateAt(header.Root)
-			if err != nil {
-				return state.IteratorDump{}, err
-			}
-		}
-	} else if hash, ok := blockNrOrHash.Hash(); ok {
-		block := api.eth.blockchain.GetBlockByHash(hash)
-		if block == nil {
-			return state.IteratorDump{}, fmt.Errorf("block %s not found", hash.Hex())
-		}
-		stateDb, err = api.eth.BlockChain().StateAt(block.Root())
-		if err != nil {
-			return state.IteratorDump{}, err
-		}
-	} else {
-		return state.IteratorDump{}, errors.New("either block number or block hash must be specified")
-	}
-
-	opts := &state.DumpConfig{
-		SkipCode:          nocode,
-		SkipStorage:       nostorage,
-		OnlyWithAddresses: !incompletes,
-		Start:             start,
-		Max:               uint64(maxResults),
-	}
-	if maxResults > AccountRangeMaxResults || maxResults <= 0 {
-		opts.Max = AccountRangeMaxResults
-	}
-	return stateDb.IteratorDump(opts), nil
-}
-
-// StorageRangeResult is the result of a debug_storageRangeAt API call.
-type StorageRangeResult struct {
-	Storage storageMap   `json:"storage"`
-	NextKey *common.Hash `json:"nextKey"` // nil if Storage includes the last key in the trie.
-}
-
-type storageMap map[common.Hash]storageEntry
-
-type storageEntry struct {
-	Key   *common.Hash `json:"key"`
-	Value common.Hash  `json:"value"`
-}
-
-// StorageRangeAt returns the storage at the given block height and transaction index.
-func (api *DebugAPI) StorageRangeAt(ctx context.Context, blockHash common.Hash, txIndex int, contractAddress common.Address, keyStart hexutil.Bytes, maxResult int) (StorageRangeResult, error) {
-	// Retrieve the block
-	block := api.eth.blockchain.GetBlockByHash(blockHash)
-	if block == nil {
-		return StorageRangeResult{}, fmt.Errorf("block %#x not found", blockHash)
-	}
-	_, _, statedb, release, err := api.eth.stateAtTransaction(ctx, block, txIndex, 0)
-	if err != nil {
-		return StorageRangeResult{}, err
-	}
-	defer release()
-
-	st, err := statedb.StorageTrie(contractAddress)
-	if err != nil {
-		return StorageRangeResult{}, err
-	}
-	if st == nil {
-		return StorageRangeResult{}, fmt.Errorf("account %x doesn't exist", contractAddress)
-	}
-	return storageRangeAt(st, keyStart, maxResult)
-}
-
-func storageRangeAt(st state.Trie, start []byte, maxResult int) (StorageRangeResult, error) {
-	it := trie.NewIterator(st.NodeIterator(start))
-	result := StorageRangeResult{Storage: storageMap{}}
-	for i := 0; i < maxResult && it.Next(); i++ {
-		_, content, _, err := rlp.Split(it.Value)
-		if err != nil {
-			return StorageRangeResult{}, err
-		}
-		e := storageEntry{Value: common.BytesToHash(content)}
-		if preimage := st.GetKey(it.Key); preimage != nil {
-			preimage := common.BytesToHash(preimage)
-			e.Key = &preimage
-		}
-		result.Storage[common.BytesToHash(it.Key)] = e
-	}
-	// Add the 'next key' so clients can continue downloading.
-	if it.Next() {
-		next := common.BytesToHash(it.Key)
-		result.NextKey = &next
-	}
-	return result, nil
-}
-
-// GetModifiedAccountsByNumber returns all accounts that have changed between the
-// two blocks specified. A change is defined as a difference in nonce, balance,
-// code hash, or storage hash.
-//
-// With one parameter, returns the list of accounts modified in the specified block.
-func (api *DebugAPI) GetModifiedAccountsByNumber(startNum uint64, endNum *uint64) ([]common.Address, error) {
-	var startBlock, endBlock *types.Block
-
-	startBlock = api.eth.blockchain.GetBlockByNumber(startNum)
-	if startBlock == nil {
-		return nil, fmt.Errorf("start block %x not found", startNum)
-	}
-
-	if endNum == nil {
-		endBlock = startBlock
-		startBlock = api.eth.blockchain.GetBlockByHash(startBlock.ParentHash())
-		if startBlock == nil {
-			return nil, fmt.Errorf("block %x has no parent", endBlock.Number())
-		}
-	} else {
-		endBlock = api.eth.blockchain.GetBlockByNumber(*endNum)
-		if endBlock == nil {
-			return nil, fmt.Errorf("end block %d not found", *endNum)
-		}
-	}
-	return api.getModifiedAccounts(startBlock, endBlock)
-}
-
-// GetModifiedAccountsByHash returns all accounts that have changed between the
-// two blocks specified. A change is defined as a difference in nonce, balance,
-// code hash, or storage hash.
-//
-// With one parameter, returns the list of accounts modified in the specified block.
-func (api *DebugAPI) GetModifiedAccountsByHash(startHash common.Hash, endHash *common.Hash) ([]common.Address, error) {
-	var startBlock, endBlock *types.Block
-	startBlock = api.eth.blockchain.GetBlockByHash(startHash)
-	if startBlock == nil {
-		return nil, fmt.Errorf("start block %x not found", startHash)
-	}
-
-	if endHash == nil {
-		endBlock = startBlock
-		startBlock = api.eth.blockchain.GetBlockByHash(startBlock.ParentHash())
-		if startBlock == nil {
-			return nil, fmt.Errorf("block %x has no parent", endBlock.Number())
-		}
-	} else {
-		endBlock = api.eth.blockchain.GetBlockByHash(*endHash)
-		if endBlock == nil {
-			return nil, fmt.Errorf("end block %x not found", *endHash)
-		}
-	}
-	return api.getModifiedAccounts(startBlock, endBlock)
-}
-
-func (api *DebugAPI) getModifiedAccounts(startBlock, endBlock *types.Block) ([]common.Address, error) {
-	if startBlock.Number().Uint64() >= endBlock.Number().Uint64() {
-		return nil, fmt.Errorf("start block height (%d) must be less than end block height (%d)", startBlock.Number().Uint64(), endBlock.Number().Uint64())
-	}
-	triedb := api.eth.BlockChain().StateCache().TrieDB()
-
-	oldTrie, err := trie.NewStateTrie(trie.StateTrieID(startBlock.Root()), triedb)
-	if err != nil {
-		return nil, err
-	}
-	newTrie, err := trie.NewStateTrie(trie.StateTrieID(endBlock.Root()), triedb)
-	if err != nil {
-		return nil, err
-	}
-	diff, _ := trie.NewDifferenceIterator(oldTrie.NodeIterator([]byte{}), newTrie.NodeIterator([]byte{}))
-	iter := trie.NewIterator(diff)
-
-	var dirty []common.Address
-	for iter.Next() {
-		key := newTrie.GetKey(iter.Key)
-		if key == nil {
-			return nil, fmt.Errorf("no preimage found for hash %x", iter.Key)
-		}
-		dirty = append(dirty, common.BytesToAddress(key))
-	}
-	return dirty, nil
-}
-
-// GetAccessibleState returns the first number where the node has accessible
-// state on disk. Note this being the post-state of that block and the pre-state
-// of the next block.
-// The (from, to) parameters are the sequence of blocks to search, which can go
-// either forwards or backwards
-func (api *DebugAPI) GetAccessibleState(from, to rpc.BlockNumber) (uint64, error) {
-	db := api.eth.ChainDb()
-	var pivot uint64
-	if p := rawdb.ReadLastPivotNumber(db); p != nil {
-		pivot = *p
-		log.Info("Found fast-sync pivot marker", "number", pivot)
-	}
-	var resolveNum = func(num rpc.BlockNumber) (uint64, error) {
-		// We don't have state for pending (-2), so treat it as latest
-		if num.Int64() < 0 {
-			block := api.eth.blockchain.CurrentBlock()
-			if block == nil {
-				return 0, errors.New("current block missing")
-			}
-			return block.Number.Uint64(), nil
-		}
-		return uint64(num.Int64()), nil
-	}
-	var (
-		start   uint64
-		end     uint64
-		delta   = int64(1)
-		lastLog time.Time
-		err     error
-	)
-	if start, err = resolveNum(from); err != nil {
-		return 0, err
-	}
-	if end, err = resolveNum(to); err != nil {
-		return 0, err
-	}
-	if start == end {
-		return 0, errors.New("from and to needs to be different")
-	}
-	if start > end {
-		delta = -1
-	}
-	for i := int64(start); i != int64(end); i += delta {
-		if time.Since(lastLog) > 8*time.Second {
-			log.Info("Finding roots", "from", start, "to", end, "at", i)
-			lastLog = time.Now()
-		}
-		if i < int64(pivot) {
-			continue
-		}
-		h := api.eth.BlockChain().GetHeaderByNumber(uint64(i))
-		if h == nil {
-			return 0, fmt.Errorf("missing header %d", i)
-		}
-		if ok, _ := api.eth.ChainDb().Has(h.Root[:]); ok {
-			return uint64(i), nil
-		}
-	}
-	return 0, errors.New("no state found")
-}
-
-// SetTrieFlushInterval configures how often in-memory tries are persisted
-// to disk. The value is in terms of block processing time, not wall clock.
-func (api *DebugAPI) SetTrieFlushInterval(interval string) error {
-	t, err := time.ParseDuration(interval)
-	if err != nil {
-		return err
-	}
-	api.eth.blockchain.SetTrieFlushInterval(t)
-	return nil
-=======
->>>>>>> 13166210
 }