--- conflicted
+++ resolved
@@ -226,11 +226,12 @@
 }
 
 func (b *EthAPIBackend) GetEVM(ctx context.Context, msg core.Message, state *state.StateDB, header *types.Header, vmConfig *vm.Config) (*vm.EVM, func() error, error) {
+	vmError := func() error { return nil }
 	if vmConfig == nil {
 		vmConfig = b.eth.blockchain.GetVMConfig()
 	}
 	txContext := core.NewEVMTxContext(msg)
-<<<<<<< HEAD
+
 	var excessDataGas *big.Int
 	ph, err := b.HeaderByHash(ctx, header.ParentHash)
 
@@ -240,12 +241,9 @@
 	if ph != nil {
 		excessDataGas = ph.ExcessDataGas
 	}
+
 	context := core.NewEVMBlockContext(header, excessDataGas, b.eth.BlockChain(), nil)
-	return vm.NewEVM(context, txContext, state, b.eth.blockchain.Config(), *vmConfig), vmError, nil
-=======
-	context := core.NewEVMBlockContext(header, b.eth.BlockChain(), nil)
 	return vm.NewEVM(context, txContext, state, b.eth.blockchain.Config(), *vmConfig), state.Error, nil
->>>>>>> c2794dda
 }
 
 func (b *EthAPIBackend) SubscribeRemovedLogsEvent(ch chan<- core.RemovedLogsEvent) event.Subscription {
