// Copyright 2014 The go-ethereum Authors
// This file is part of the go-ethereum library.
//
// The go-ethereum library is free software: you can redistribute it and/or modify
// it under the terms of the GNU Lesser General Public License as published by
// the Free Software Foundation, either version 3 of the License, or
// (at your option) any later version.
//
// The go-ethereum library is distributed in the hope that it will be useful,
// but WITHOUT ANY WARRANTY; without even the implied warranty of
// MERCHANTABILITY or FITNESS FOR A PARTICULAR PURPOSE. See the
// GNU Lesser General Public License for more details.
//
// You should have received a copy of the GNU Lesser General Public License
// along with the go-ethereum library. If not, see <http://www.gnu.org/licenses/>.

// Package eth implements the Ethereum protocol.
package eth

import (
	"errors"
	"fmt"
	"math/big"
	"runtime"
	"sync"
	"time"

	"github.com/ethereum/go-ethereum/accounts"
	"github.com/ethereum/go-ethereum/common"
	"github.com/ethereum/go-ethereum/common/hexutil"
	"github.com/ethereum/go-ethereum/consensus"
	"github.com/ethereum/go-ethereum/consensus/beacon"
	"github.com/ethereum/go-ethereum/consensus/clique"
	"github.com/ethereum/go-ethereum/core"
	"github.com/ethereum/go-ethereum/core/bloombits"
	"github.com/ethereum/go-ethereum/core/rawdb"
	"github.com/ethereum/go-ethereum/core/state/pruner"
	"github.com/ethereum/go-ethereum/core/txpool"
	"github.com/ethereum/go-ethereum/core/txpool/legacypool"
	"github.com/ethereum/go-ethereum/core/types"
	"github.com/ethereum/go-ethereum/core/vm"
	"github.com/ethereum/go-ethereum/eth/downloader"
	"github.com/ethereum/go-ethereum/eth/ethconfig"
	"github.com/ethereum/go-ethereum/eth/gasprice"
	"github.com/ethereum/go-ethereum/eth/protocols/eth"
	"github.com/ethereum/go-ethereum/eth/protocols/snap"
	"github.com/ethereum/go-ethereum/ethdb"
	"github.com/ethereum/go-ethereum/event"
	"github.com/ethereum/go-ethereum/internal/ethapi"
	"github.com/ethereum/go-ethereum/internal/shutdowncheck"
	"github.com/ethereum/go-ethereum/log"
	"github.com/ethereum/go-ethereum/miner"
	"github.com/ethereum/go-ethereum/node"
	"github.com/ethereum/go-ethereum/p2p"
	"github.com/ethereum/go-ethereum/p2p/dnsdisc"
	"github.com/ethereum/go-ethereum/p2p/enode"
	"github.com/ethereum/go-ethereum/params"
	"github.com/ethereum/go-ethereum/rlp"
	"github.com/ethereum/go-ethereum/rpc"
)

// Config contains the configuration options of the ETH protocol.
// Deprecated: use ethconfig.Config instead.
type Config = ethconfig.Config

// Ethereum implements the Ethereum full node service.
type Ethereum struct {
	config *ethconfig.Config

	// Handlers
	txPool *txpool.TxPool

	blockchain         *core.BlockChain
	handler            *handler
	ethDialCandidates  enode.Iterator
	snapDialCandidates enode.Iterator
	merger             *consensus.Merger

	// DB interfaces
	chainDb ethdb.Database // Block chain database

	eventMux       *event.TypeMux
	engine         consensus.Engine
	accountManager *accounts.Manager

	bloomRequests     chan chan *bloombits.Retrieval // Channel receiving bloom data retrieval requests
	bloomIndexer      *core.ChainIndexer             // Bloom indexer operating during block imports
	closeBloomHandler chan struct{}

	APIBackend *EthAPIBackend

	miner     *miner.Miner
	gasPrice  *big.Int
	etherbase common.Address

	networkID     uint64
	netRPCService *ethapi.NetAPI

	p2pServer *p2p.Server

	lock sync.RWMutex // Protects the variadic fields (e.g. gas price and etherbase)

	shutdownTracker *shutdowncheck.ShutdownTracker // Tracks if and when the node has shutdown ungracefully
}

// New creates a new Ethereum object (including the
// initialisation of the common Ethereum object)
func New(stack *node.Node, config *ethconfig.Config) (*Ethereum, error) {
	// Ensure configuration values are compatible and sane
	if config.SyncMode == downloader.LightSync {
		return nil, errors.New("can't run eth.Ethereum in light sync mode, use les.LightEthereum")
	}
	if !config.SyncMode.IsValid() {
		return nil, fmt.Errorf("invalid sync mode %d", config.SyncMode)
	}
	if config.Miner.GasPrice == nil || config.Miner.GasPrice.Cmp(common.Big0) <= 0 {
		log.Warn("Sanitizing invalid miner gas price", "provided", config.Miner.GasPrice, "updated", ethconfig.Defaults.Miner.GasPrice)
		config.Miner.GasPrice = new(big.Int).Set(ethconfig.Defaults.Miner.GasPrice)
	}
	if config.NoPruning && config.TrieDirtyCache > 0 {
		if config.SnapshotCache > 0 {
			config.TrieCleanCache += config.TrieDirtyCache * 3 / 5
			config.SnapshotCache += config.TrieDirtyCache * 2 / 5
		} else {
			config.TrieCleanCache += config.TrieDirtyCache
		}
		config.TrieDirtyCache = 0
	}
	log.Info("Allocated trie memory caches", "clean", common.StorageSize(config.TrieCleanCache)*1024*1024, "dirty", common.StorageSize(config.TrieDirtyCache)*1024*1024)

	// Assemble the Ethereum object
	chainDb, err := stack.OpenDatabaseWithFreezer("chaindata", config.DatabaseCache, config.DatabaseHandles, config.DatabaseFreezer, "eth/db/chaindata/", false)
	if err != nil {
		return nil, err
	}
	if err := pruner.RecoverPruning(stack.ResolvePath(""), chainDb, stack.ResolvePath(config.TrieCleanCacheJournal)); err != nil {
		log.Error("Failed to recover state", "error", err)
	}
	// Transfer mining-related config to the ethash config.
	chainConfig, err := core.LoadChainConfig(chainDb, config.Genesis)
	if err != nil {
		return nil, err
	}
	engine, err := ethconfig.CreateConsensusEngine(chainConfig, chainDb)
	if err != nil {
		return nil, err
	}
	eth := &Ethereum{
		config:            config,
		merger:            consensus.NewMerger(chainDb),
		chainDb:           chainDb,
		eventMux:          stack.EventMux(),
		accountManager:    stack.AccountManager(),
		engine:            engine,
		closeBloomHandler: make(chan struct{}),
		networkID:         config.NetworkId,
		gasPrice:          config.Miner.GasPrice,
		etherbase:         config.Miner.Etherbase,
		bloomRequests:     make(chan chan *bloombits.Retrieval),
		bloomIndexer:      core.NewBloomIndexer(chainDb, params.BloomBitsBlocks, params.BloomConfirms),
		p2pServer:         stack.Server(),
		shutdownTracker:   shutdowncheck.NewShutdownTracker(chainDb),
	}

	bcVersion := rawdb.ReadDatabaseVersion(chainDb)
	var dbVer = "<nil>"
	if bcVersion != nil {
		dbVer = fmt.Sprintf("%d", *bcVersion)
	}
	log.Info("Initialising Ethereum protocol", "network", config.NetworkId, "dbversion", dbVer)

	if !config.SkipBcVersionCheck {
		if bcVersion != nil && *bcVersion > core.BlockChainVersion {
			return nil, fmt.Errorf("database version is v%d, Geth %s only supports v%d", *bcVersion, params.VersionWithMeta, core.BlockChainVersion)
		} else if bcVersion == nil || *bcVersion < core.BlockChainVersion {
			if bcVersion != nil { // only print warning on upgrade, not on init
				log.Warn("Upgrade blockchain database version", "from", dbVer, "to", core.BlockChainVersion)
			}
			rawdb.WriteDatabaseVersion(chainDb, core.BlockChainVersion)
		}
	}
	var (
		vmConfig = vm.Config{
			EnablePreimageRecording: config.EnablePreimageRecording,
		}
		cacheConfig = &core.CacheConfig{

			// Arbitrum
			TriesInMemory: 128,
			TrieRetention: 30 * time.Minute,

			TrieCleanLimit:      config.TrieCleanCache,
			TrieCleanJournal:    stack.ResolvePath(config.TrieCleanCacheJournal),
			TrieCleanRejournal:  config.TrieCleanCacheRejournal,
			TrieCleanNoPrefetch: config.NoPrefetch,
			TrieDirtyLimit:      config.TrieDirtyCache,
			TrieDirtyDisabled:   config.NoPruning,
			TrieTimeLimit:       config.TrieTimeout,
			SnapshotLimit:       config.SnapshotCache,
			Preimages:           config.Preimages,
		}
	)
	// Override the chain config with provided settings.
	var overrides core.ChainOverrides
	if config.OverrideCancun != nil {
		overrides.OverrideCancun = config.OverrideCancun
	}
<<<<<<< HEAD
	eth.blockchain, err = core.NewBlockChain(chainDb, cacheConfig, nil, config.Genesis, &overrides, eth.engine, vmConfig, eth.shouldPreserve, &config.TxLookupLimit)
=======
	if config.OverrideVerkle != nil {
		overrides.OverrideVerkle = config.OverrideVerkle
	}
	eth.blockchain, err = core.NewBlockChain(chainDb, cacheConfig, config.Genesis, &overrides, eth.engine, vmConfig, eth.shouldPreserve, &config.TxLookupLimit)
>>>>>>> 85b8d1c0
	if err != nil {
		return nil, err
	}
	eth.bloomIndexer.Start(eth.blockchain)

	if config.TxPool.Journal != "" {
		config.TxPool.Journal = stack.ResolvePath(config.TxPool.Journal)
	}
	legacyPool := legacypool.New(config.TxPool, eth.blockchain)

	eth.txPool, err = txpool.New(new(big.Int).SetUint64(config.TxPool.PriceLimit), eth.blockchain, []txpool.SubPool{legacyPool})
	if err != nil {
		return nil, err
	}
	// Permit the downloader to use the trie cache allowance during fast sync
	cacheLimit := cacheConfig.TrieCleanLimit + cacheConfig.TrieDirtyLimit + cacheConfig.SnapshotLimit
	if eth.handler, err = newHandler(&handlerConfig{
		Database:       chainDb,
		Chain:          eth.blockchain,
		TxPool:         eth.txPool,
		Merger:         eth.merger,
		Network:        config.NetworkId,
		Sync:           config.SyncMode,
		BloomCache:     uint64(cacheLimit),
		EventMux:       eth.eventMux,
		RequiredBlocks: config.RequiredBlocks,
	}); err != nil {
		return nil, err
	}

	eth.miner = miner.New(eth, &config.Miner, eth.blockchain.Config(), eth.EventMux(), eth.engine, eth.isLocalBlock)
	eth.miner.SetExtra(makeExtraData(config.Miner.ExtraData))

	eth.APIBackend = &EthAPIBackend{stack.Config().ExtRPCEnabled(), stack.Config().AllowUnprotectedTxs, eth, nil}
	if eth.APIBackend.allowUnprotectedTxs {
		log.Info("Unprotected transactions allowed")
	}
	gpoParams := config.GPO
	if gpoParams.Default == nil {
		gpoParams.Default = config.Miner.GasPrice
	}
	eth.APIBackend.gpo = gasprice.NewOracle(eth.APIBackend, gpoParams)

	// Setup DNS discovery iterators.
	dnsclient := dnsdisc.NewClient(dnsdisc.Config{})
	eth.ethDialCandidates, err = dnsclient.NewIterator(eth.config.EthDiscoveryURLs...)
	if err != nil {
		return nil, err
	}
	eth.snapDialCandidates, err = dnsclient.NewIterator(eth.config.SnapDiscoveryURLs...)
	if err != nil {
		return nil, err
	}

	// Start the RPC service
	eth.netRPCService = ethapi.NewNetAPI(eth.p2pServer, config.NetworkId)

	// Register the backend on the node
	stack.RegisterAPIs(eth.APIs())
	stack.RegisterProtocols(eth.Protocols())
	stack.RegisterLifecycle(eth)

	// Successful startup; push a marker and check previous unclean shutdowns.
	eth.shutdownTracker.MarkStartup()

	return eth, nil
}

func makeExtraData(extra []byte) []byte {
	if len(extra) == 0 {
		// create default extradata
		extra, _ = rlp.EncodeToBytes([]interface{}{
			uint(params.VersionMajor<<16 | params.VersionMinor<<8 | params.VersionPatch),
			"geth",
			runtime.Version(),
			runtime.GOOS,
		})
	}
	if uint64(len(extra)) > params.MaximumExtraDataSize {
		log.Warn("Miner extra data exceed limit", "extra", hexutil.Bytes(extra), "limit", params.MaximumExtraDataSize)
		extra = nil
	}
	return extra
}

// APIs return the collection of RPC services the ethereum package offers.
// NOTE, some of these services probably need to be moved to somewhere else.
func (s *Ethereum) APIs() []rpc.API {
	apis := ethapi.GetAPIs(s.APIBackend)

	// Append any APIs exposed explicitly by the consensus engine
	apis = append(apis, s.engine.APIs(s.BlockChain())...)

	// Append all the local APIs and return
	return append(apis, []rpc.API{
		{
			Namespace: "eth",
			Service:   NewEthereumAPI(s),
		}, {
			Namespace: "miner",
			Service:   NewMinerAPI(s),
		}, {
			Namespace: "eth",
			Service:   downloader.NewDownloaderAPI(s.handler.downloader, s.eventMux),
		}, {
			Namespace: "admin",
			Service:   NewAdminAPI(s),
		}, {
			Namespace: "debug",
			Service:   NewDebugAPI(s),
		}, {
			Namespace: "net",
			Service:   s.netRPCService,
		},
	}...)
}

func (s *Ethereum) ResetWithGenesisBlock(gb *types.Block) {
	s.blockchain.ResetWithGenesisBlock(gb)
}

func (s *Ethereum) Etherbase() (eb common.Address, err error) {
	s.lock.RLock()
	etherbase := s.etherbase
	s.lock.RUnlock()

	if etherbase != (common.Address{}) {
		return etherbase, nil
	}
	return common.Address{}, errors.New("etherbase must be explicitly specified")
}

// isLocalBlock checks whether the specified block is mined
// by local miner accounts.
//
// We regard two types of accounts as local miner account: etherbase
// and accounts specified via `txpool.locals` flag.
func (s *Ethereum) isLocalBlock(header *types.Header) bool {
	author, err := s.engine.Author(header)
	if err != nil {
		log.Warn("Failed to retrieve block author", "number", header.Number.Uint64(), "hash", header.Hash(), "err", err)
		return false
	}
	// Check whether the given address is etherbase.
	s.lock.RLock()
	etherbase := s.etherbase
	s.lock.RUnlock()
	if author == etherbase {
		return true
	}
	// Check whether the given address is specified by `txpool.local`
	// CLI flag.
	for _, account := range s.config.TxPool.Locals {
		if account == author {
			return true
		}
	}
	return false
}

// shouldPreserve checks whether we should preserve the given block
// during the chain reorg depending on whether the author of block
// is a local account.
func (s *Ethereum) shouldPreserve(header *types.Header) bool {
	// The reason we need to disable the self-reorg preserving for clique
	// is it can be probable to introduce a deadlock.
	//
	// e.g. If there are 7 available signers
	//
	// r1   A
	// r2     B
	// r3       C
	// r4         D
	// r5   A      [X] F G
	// r6    [X]
	//
	// In the round5, the inturn signer E is offline, so the worst case
	// is A, F and G sign the block of round5 and reject the block of opponents
	// and in the round6, the last available signer B is offline, the whole
	// network is stuck.
	if _, ok := s.engine.(*clique.Clique); ok {
		return false
	}
	return s.isLocalBlock(header)
}

// SetEtherbase sets the mining reward address.
func (s *Ethereum) SetEtherbase(etherbase common.Address) {
	s.lock.Lock()
	s.etherbase = etherbase
	s.lock.Unlock()

	s.miner.SetEtherbase(etherbase)
}

// StartMining starts the miner with the given number of CPU threads. If mining
// is already running, this method adjust the number of threads allowed to use
// and updates the minimum price required by the transaction pool.
func (s *Ethereum) StartMining() error {
	// If the miner was not running, initialize it
	if !s.IsMining() {
		// Propagate the initial price point to the transaction pool
		s.lock.RLock()
		price := s.gasPrice
		s.lock.RUnlock()
		s.txPool.SetGasTip(price)

		// Configure the local mining address
		eb, err := s.Etherbase()
		if err != nil {
			log.Error("Cannot start mining without etherbase", "err", err)
			return fmt.Errorf("etherbase missing: %v", err)
		}
		var cli *clique.Clique
		if c, ok := s.engine.(*clique.Clique); ok {
			cli = c
		} else if cl, ok := s.engine.(*beacon.Beacon); ok {
			if c, ok := cl.InnerEngine().(*clique.Clique); ok {
				cli = c
			}
		}
		if cli != nil {
			wallet, err := s.accountManager.Find(accounts.Account{Address: eb})
			if wallet == nil || err != nil {
				log.Error("Etherbase account unavailable locally", "err", err)
				return fmt.Errorf("signer missing: %v", err)
			}
			cli.Authorize(eb, wallet.SignData)
		}
		// If mining is started, we can disable the transaction rejection mechanism
		// introduced to speed sync times.
		s.handler.acceptTxs.Store(true)

		go s.miner.Start()
	}
	return nil
}

// StopMining terminates the miner, both at the consensus engine level as well as
// at the block creation level.
func (s *Ethereum) StopMining() {
	// Update the thread count within the consensus engine
	type threaded interface {
		SetThreads(threads int)
	}
	if th, ok := s.engine.(threaded); ok {
		th.SetThreads(-1)
	}
	// Stop the block creating itself
	s.miner.Stop()
}

func (s *Ethereum) IsMining() bool      { return s.miner.Mining() }
func (s *Ethereum) Miner() *miner.Miner { return s.miner }

func (s *Ethereum) AccountManager() *accounts.Manager  { return s.accountManager }
func (s *Ethereum) BlockChain() *core.BlockChain       { return s.blockchain }
func (s *Ethereum) TxPool() *txpool.TxPool             { return s.txPool }
func (s *Ethereum) EventMux() *event.TypeMux           { return s.eventMux }
func (s *Ethereum) Engine() consensus.Engine           { return s.engine }
func (s *Ethereum) ChainDb() ethdb.Database            { return s.chainDb }
func (s *Ethereum) IsListening() bool                  { return true } // Always listening
func (s *Ethereum) Downloader() *downloader.Downloader { return s.handler.downloader }
func (s *Ethereum) Synced() bool                       { return s.handler.acceptTxs.Load() }
func (s *Ethereum) SetSynced()                         { s.handler.acceptTxs.Store(true) }
func (s *Ethereum) ArchiveMode() bool                  { return s.config.NoPruning }
func (s *Ethereum) BloomIndexer() *core.ChainIndexer   { return s.bloomIndexer }
func (s *Ethereum) Merger() *consensus.Merger          { return s.merger }
func (s *Ethereum) SyncMode() downloader.SyncMode {
	mode, _ := s.handler.chainSync.modeAndLocalHead()
	return mode
}

// Protocols returns all the currently configured
// network protocols to start.
func (s *Ethereum) Protocols() []p2p.Protocol {
	protos := eth.MakeProtocols((*ethHandler)(s.handler), s.networkID, s.ethDialCandidates)
	if s.config.SnapshotCache > 0 {
		protos = append(protos, snap.MakeProtocols((*snapHandler)(s.handler), s.snapDialCandidates)...)
	}
	return protos
}

// Start implements node.Lifecycle, starting all internal goroutines needed by the
// Ethereum protocol implementation.
func (s *Ethereum) Start() error {
	eth.StartENRUpdater(s.blockchain, s.p2pServer.LocalNode())

	// Start the bloom bits servicing goroutines
	s.startBloomHandlers(params.BloomBitsBlocks)

	// Regularly update shutdown marker
	s.shutdownTracker.Start()

	// Figure out a max peers count based on the server limits
	maxPeers := s.p2pServer.MaxPeers
	if s.config.LightServ > 0 {
		if s.config.LightPeers >= s.p2pServer.MaxPeers {
			return fmt.Errorf("invalid peer config: light peer count (%d) >= total peer count (%d)", s.config.LightPeers, s.p2pServer.MaxPeers)
		}
		maxPeers -= s.config.LightPeers
	}
	// Start the networking layer and the light server if requested
	s.handler.Start(maxPeers)
	return nil
}

// Stop implements node.Lifecycle, terminating all internal goroutines used by the
// Ethereum protocol.
func (s *Ethereum) Stop() error {
	// Stop all the peer-related stuff first.
	s.ethDialCandidates.Close()
	s.snapDialCandidates.Close()
	s.handler.Stop()

	// Then stop everything else.
	s.bloomIndexer.Close()
	close(s.closeBloomHandler)
	s.txPool.Close()
	s.miner.Close()
	s.blockchain.Stop()
	s.engine.Close()

	// Clean shutdown marker as the last thing before closing db
	s.shutdownTracker.Stop()

	s.chainDb.Close()
	s.eventMux.Stop()

	return nil
}<|MERGE_RESOLUTION|>--- conflicted
+++ resolved
@@ -205,14 +205,10 @@
 	if config.OverrideCancun != nil {
 		overrides.OverrideCancun = config.OverrideCancun
 	}
-<<<<<<< HEAD
-	eth.blockchain, err = core.NewBlockChain(chainDb, cacheConfig, nil, config.Genesis, &overrides, eth.engine, vmConfig, eth.shouldPreserve, &config.TxLookupLimit)
-=======
 	if config.OverrideVerkle != nil {
 		overrides.OverrideVerkle = config.OverrideVerkle
 	}
-	eth.blockchain, err = core.NewBlockChain(chainDb, cacheConfig, config.Genesis, &overrides, eth.engine, vmConfig, eth.shouldPreserve, &config.TxLookupLimit)
->>>>>>> 85b8d1c0
+	eth.blockchain, err = core.NewBlockChain(chainDb, cacheConfig, nil, config.Genesis, &overrides, eth.engine, vmConfig, eth.shouldPreserve, &config.TxLookupLimit)
 	if err != nil {
 		return nil, err
 	}
