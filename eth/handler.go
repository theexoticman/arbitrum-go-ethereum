--- conflicted
+++ resolved
@@ -331,11 +331,7 @@
 		number  = head.Number.Uint64()
 		td      = h.chain.GetTd(hash, number)
 	)
-<<<<<<< HEAD
-	forkID := forkid.NewID(h.chain.Config(), h.chain.Genesis().Hash(), h.chain.CurrentHeader().Number.Uint64(), h.chain.CurrentHeader().Time)
-=======
 	forkID := forkid.NewID(h.chain.Config(), genesis.Hash(), number, head.Time)
->>>>>>> 793f0f9e
 	if err := peer.Handshake(h.networkID, td, hash, genesis.Hash(), forkID, h.forkFilter); err != nil {
 		peer.Log().Debug("Ethereum handshake failed", "err", err)
 		return err
