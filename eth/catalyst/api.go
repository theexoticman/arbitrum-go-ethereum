// Copyright 2021 The go-ethereum Authors
// This file is part of the go-ethereum library.
//
// The go-ethereum library is free software: you can redistribute it and/or modify
// it under the terms of the GNU Lesser General Public License as published by
// the Free Software Foundation, either version 3 of the License, or
// (at your option) any later version.
//
// The go-ethereum library is distributed in the hope that it will be useful,
// but WITHOUT ANY WARRANTY; without even the implied warranty of
// MERCHANTABILITY or FITNESS FOR A PARTICULAR PURPOSE. See the
// GNU Lesser General Public License for more details.
//
// You should have received a copy of the GNU Lesser General Public License
// along with the go-ethereum library. If not, see <http://www.gnu.org/licenses/>.

// Package catalyst implements the temporary eth1/eth2 RPC integration.
package catalyst

import (
	"errors"
	"fmt"
	"math/big"
	"sync"
	"time"

	"github.com/ethereum/go-ethereum/beacon/engine"
	"github.com/ethereum/go-ethereum/common"
	"github.com/ethereum/go-ethereum/common/hexutil"
	"github.com/ethereum/go-ethereum/core/rawdb"
	"github.com/ethereum/go-ethereum/core/types"
	"github.com/ethereum/go-ethereum/eth"
	"github.com/ethereum/go-ethereum/eth/downloader"
	"github.com/ethereum/go-ethereum/log"
	"github.com/ethereum/go-ethereum/miner"
	"github.com/ethereum/go-ethereum/node"
	"github.com/ethereum/go-ethereum/rpc"
)

// Register adds the engine API to the full node.
func Register(stack *node.Node, backend *eth.Ethereum) error {
	log.Warn("Engine API enabled", "protocol", "eth")
	stack.RegisterAPIs([]rpc.API{
		{
			Namespace:     "engine",
			Service:       NewConsensusAPI(backend),
			Authenticated: true,
		},
	})
	return nil
}

const (
	// invalidBlockHitEviction is the number of times an invalid block can be
	// referenced in forkchoice update or new payload before it is attempted
	// to be reprocessed again.
	invalidBlockHitEviction = 128

	// invalidTipsetsCap is the max number of recent block hashes tracked that
	// have lead to some bad ancestor block. It's just an OOM protection.
	invalidTipsetsCap = 512

	// beaconUpdateStartupTimeout is the time to wait for a beacon client to get
	// attached before starting to issue warnings.
	beaconUpdateStartupTimeout = 30 * time.Second

	// beaconUpdateConsensusTimeout is the max time allowed for a beacon client
	// to send a consensus update before it's considered offline and the user is
	// warned.
	beaconUpdateConsensusTimeout = 2 * time.Minute

	// beaconUpdateWarnFrequency is the frequency at which to warn the user that
	// the beacon client is offline.
	beaconUpdateWarnFrequency = 5 * time.Minute
)

// All methods provided over the engine endpoint.
var caps = []string{
	"engine_forkchoiceUpdatedV1",
	"engine_forkchoiceUpdatedV2",
	"engine_forkchoiceUpdatedV3",
	"engine_exchangeTransitionConfigurationV1",
	"engine_getPayloadV1",
	"engine_getPayloadV2",
	"engine_getPayloadV3",
	"engine_newPayloadV1",
	"engine_newPayloadV2",
	"engine_newPayloadV3",
	"engine_getPayloadBodiesByHashV1",
	"engine_getPayloadBodiesByRangeV1",
}

type ConsensusAPI struct {
	eth *eth.Ethereum

	remoteBlocks *headerQueue  // Cache of remote payloads received
	localBlocks  *payloadQueue // Cache of local payloads generated

	// The forkchoice update and new payload method require us to return the
	// latest valid hash in an invalid chain. To support that return, we need
	// to track historical bad blocks as well as bad tipsets in case a chain
	// is constantly built on it.
	//
	// There are a few important caveats in this mechanism:
	//   - The bad block tracking is ephemeral, in-memory only. We must never
	//     persist any bad block information to disk as a bug in Geth could end
	//     up blocking a valid chain, even if a later Geth update would accept
	//     it.
	//   - Bad blocks will get forgotten after a certain threshold of import
	//     attempts and will be retried. The rationale is that if the network
	//     really-really-really tries to feed us a block, we should give it a
	//     new chance, perhaps us being racey instead of the block being legit
	//     bad (this happened in Geth at a point with import vs. pending race).
	//   - Tracking all the blocks built on top of the bad one could be a bit
	//     problematic, so we will only track the head chain segment of a bad
	//     chain to allow discarding progressing bad chains and side chains,
	//     without tracking too much bad data.
	invalidBlocksHits map[common.Hash]int           // Ephemeral cache to track invalid blocks and their hit count
	invalidTipsets    map[common.Hash]*types.Header // Ephemeral cache to track invalid tipsets and their bad ancestor
	invalidLock       sync.Mutex                    // Protects the invalid maps from concurrent access

	// Geth can appear to be stuck or do strange things if the beacon client is
	// offline or is sending us strange data. Stash some update stats away so
	// that we can warn the user and not have them open issues on our tracker.
	lastTransitionUpdate time.Time
	lastTransitionLock   sync.Mutex
	lastForkchoiceUpdate time.Time
	lastForkchoiceLock   sync.Mutex
	lastNewPayloadUpdate time.Time
	lastNewPayloadLock   sync.Mutex

	forkchoiceLock sync.Mutex // Lock for the forkChoiceUpdated method
	newPayloadLock sync.Mutex // Lock for the NewPayload method
}

// NewConsensusAPI creates a new consensus api for the given backend.
// The underlying blockchain needs to have a valid terminal total difficulty set.
func NewConsensusAPI(eth *eth.Ethereum) *ConsensusAPI {
	api := newConsensusAPIWithoutHeartbeat(eth)
	go api.heartbeat()
	return api
}

// newConsensusAPIWithoutHeartbeat creates a new consensus api for the SimulatedBeacon Node.
func newConsensusAPIWithoutHeartbeat(eth *eth.Ethereum) *ConsensusAPI {
	if eth.BlockChain().Config().TerminalTotalDifficulty == nil {
		log.Warn("Engine API started but chain not configured for merge yet")
	}
	api := &ConsensusAPI{
		eth:               eth,
		remoteBlocks:      newHeaderQueue(),
		localBlocks:       newPayloadQueue(),
		invalidBlocksHits: make(map[common.Hash]int),
		invalidTipsets:    make(map[common.Hash]*types.Header),
	}
	eth.Downloader().SetBadBlockCallback(api.setInvalidAncestor)
	return api
}

// ForkchoiceUpdatedV1 has several responsibilities:
//
// We try to set our blockchain to the headBlock.
//
// If the method is called with an empty head block: we return success, which can be used
// to check if the engine API is enabled.
//
// If the total difficulty was not reached: we return INVALID.
//
// If the finalizedBlockHash is set: we check if we have the finalizedBlockHash in our db,
// if not we start a sync.
//
// If there are payloadAttributes: we try to assemble a block with the payloadAttributes
// and return its payloadID.
func (api *ConsensusAPI) ForkchoiceUpdatedV1(update engine.ForkchoiceStateV1, payloadAttributes *engine.PayloadAttributes) (engine.ForkChoiceResponse, error) {
	if payloadAttributes != nil {
		if payloadAttributes.Withdrawals != nil {
			return engine.STATUS_INVALID, engine.InvalidParams.With(errors.New("withdrawals not supported in V1"))
		}
		if api.eth.BlockChain().Config().IsShanghai(api.eth.BlockChain().Config().LondonBlock, payloadAttributes.Timestamp, types.DeserializeHeaderExtraInformation(api.eth.BlockChain().CurrentHeader()).ArbOSFormatVersion) {
			return engine.STATUS_INVALID, engine.InvalidParams.With(errors.New("forkChoiceUpdateV1 called post-shanghai"))
		}
	}
	return api.forkchoiceUpdated(update, payloadAttributes)
}

// ForkchoiceUpdatedV2 is equivalent to V1 with the addition of withdrawals in the payload attributes.
func (api *ConsensusAPI) ForkchoiceUpdatedV2(update engine.ForkchoiceStateV1, payloadAttributes *engine.PayloadAttributes) (engine.ForkChoiceResponse, error) {
	if payloadAttributes != nil {
		if err := api.verifyPayloadAttributes(payloadAttributes); err != nil {
			return engine.STATUS_INVALID, engine.InvalidParams.With(err)
		}
	}
	return api.forkchoiceUpdated(update, payloadAttributes)
}

<<<<<<< HEAD
func (api *ConsensusAPI) verifyPayloadAttributes(attr *engine.PayloadAttributes) error {
	if !api.eth.BlockChain().Config().IsShanghai(api.eth.BlockChain().Config().LondonBlock, attr.Timestamp, types.DeserializeHeaderExtraInformation(api.eth.BlockChain().CurrentHeader()).ArbOSFormatVersion) {
		// Reject payload attributes with withdrawals before shanghai
		if attr.Withdrawals != nil {
			return errors.New("withdrawals before shanghai")
		}
	} else {
		// Reject payload attributes with nil withdrawals after shanghai
		if attr.Withdrawals == nil {
			return errors.New("missing withdrawals list")
=======
// ForkchoiceUpdatedV3 is equivalent to V2 with the addition of parent beacon block root in the payload attributes.
func (api *ConsensusAPI) ForkchoiceUpdatedV3(update engine.ForkchoiceStateV1, payloadAttributes *engine.PayloadAttributes) (engine.ForkChoiceResponse, error) {
	if payloadAttributes != nil {
		if err := api.verifyPayloadAttributes(payloadAttributes); err != nil {
			return engine.STATUS_INVALID, engine.InvalidParams.With(err)
>>>>>>> 6aa88ccd
		}
	}
	return api.forkchoiceUpdated(update, payloadAttributes)
}

func (api *ConsensusAPI) verifyPayloadAttributes(attr *engine.PayloadAttributes) error {
	c := api.eth.BlockChain().Config()

	// Verify withdrawals attribute for Shanghai.
	if err := checkAttribute(c.IsShanghai, attr.Withdrawals != nil, attr.Timestamp); err != nil {
		return fmt.Errorf("invalid withdrawals: %w", err)
	}
	// Verify beacon root attribute for Cancun.
	if err := checkAttribute(c.IsCancun, attr.BeaconRoot != nil, attr.Timestamp); err != nil {
		return fmt.Errorf("invalid parent beacon block root: %w", err)
	}
	return nil
}

func checkAttribute(active func(*big.Int, uint64) bool, exists bool, time uint64) error {
	if active(common.Big0, time) && !exists {
		return errors.New("fork active, missing expected attribute")
	}
	if !active(common.Big0, time) && exists {
		return errors.New("fork inactive, unexpected attribute set")
	}
	return nil
}

func (api *ConsensusAPI) forkchoiceUpdated(update engine.ForkchoiceStateV1, payloadAttributes *engine.PayloadAttributes) (engine.ForkChoiceResponse, error) {
	api.forkchoiceLock.Lock()
	defer api.forkchoiceLock.Unlock()

	log.Trace("Engine API request received", "method", "ForkchoiceUpdated", "head", update.HeadBlockHash, "finalized", update.FinalizedBlockHash, "safe", update.SafeBlockHash)
	if update.HeadBlockHash == (common.Hash{}) {
		log.Warn("Forkchoice requested update to zero hash")
		return engine.STATUS_INVALID, nil // TODO(karalabe): Why does someone send us this?
	}
	// Stash away the last update to warn the user if the beacon client goes offline
	api.lastForkchoiceLock.Lock()
	api.lastForkchoiceUpdate = time.Now()
	api.lastForkchoiceLock.Unlock()

	// Check whether we have the block yet in our database or not. If not, we'll
	// need to either trigger a sync, or to reject this forkchoice update for a
	// reason.
	block := api.eth.BlockChain().GetBlockByHash(update.HeadBlockHash)
	if block == nil {
		// If this block was previously invalidated, keep rejecting it here too
		if res := api.checkInvalidAncestor(update.HeadBlockHash, update.HeadBlockHash); res != nil {
			return engine.ForkChoiceResponse{PayloadStatus: *res, PayloadID: nil}, nil
		}
		// If the head hash is unknown (was not given to us in a newPayload request),
		// we cannot resolve the header, so not much to do. This could be extended in
		// the future to resolve from the `eth` network, but it's an unexpected case
		// that should be fixed, not papered over.
		header := api.remoteBlocks.get(update.HeadBlockHash)
		if header == nil {
			log.Warn("Forkchoice requested unknown head", "hash", update.HeadBlockHash)
			return engine.STATUS_SYNCING, nil
		}
		// If the finalized hash is known, we can direct the downloader to move
		// potentially more data to the freezer from the get go.
		finalized := api.remoteBlocks.get(update.FinalizedBlockHash)

		// Header advertised via a past newPayload request. Start syncing to it.
		// Before we do however, make sure any legacy sync in switched off so we
		// don't accidentally have 2 cycles running.
		if merger := api.eth.Merger(); !merger.TDDReached() {
			merger.ReachTTD()
			api.eth.Downloader().Cancel()
		}
		context := []interface{}{"number", header.Number, "hash", header.Hash()}
		if update.FinalizedBlockHash != (common.Hash{}) {
			if finalized == nil {
				context = append(context, []interface{}{"finalized", "unknown"}...)
			} else {
				context = append(context, []interface{}{"finalized", finalized.Number}...)
			}
		}
		log.Info("Forkchoice requested sync to new head", context...)
		if err := api.eth.Downloader().BeaconSync(api.eth.SyncMode(), header, finalized); err != nil {
			return engine.STATUS_SYNCING, err
		}
		return engine.STATUS_SYNCING, nil
	}
	// Block is known locally, just sanity check that the beacon client does not
	// attempt to push us back to before the merge.
	if block.Difficulty().BitLen() > 0 || block.NumberU64() == 0 {
		var (
			td  = api.eth.BlockChain().GetTd(update.HeadBlockHash, block.NumberU64())
			ptd = api.eth.BlockChain().GetTd(block.ParentHash(), block.NumberU64()-1)
			ttd = api.eth.BlockChain().Config().TerminalTotalDifficulty
		)
		if td == nil || (block.NumberU64() > 0 && ptd == nil) {
			log.Error("TDs unavailable for TTD check", "number", block.NumberU64(), "hash", update.HeadBlockHash, "td", td, "parent", block.ParentHash(), "ptd", ptd)
			return engine.STATUS_INVALID, errors.New("TDs unavailable for TDD check")
		}
		if td.Cmp(ttd) < 0 {
			log.Error("Refusing beacon update to pre-merge", "number", block.NumberU64(), "hash", update.HeadBlockHash, "diff", block.Difficulty(), "age", common.PrettyAge(time.Unix(int64(block.Time()), 0)))
			return engine.ForkChoiceResponse{PayloadStatus: engine.INVALID_TERMINAL_BLOCK, PayloadID: nil}, nil
		}
		if block.NumberU64() > 0 && ptd.Cmp(ttd) >= 0 {
			log.Error("Parent block is already post-ttd", "number", block.NumberU64(), "hash", update.HeadBlockHash, "diff", block.Difficulty(), "age", common.PrettyAge(time.Unix(int64(block.Time()), 0)))
			return engine.ForkChoiceResponse{PayloadStatus: engine.INVALID_TERMINAL_BLOCK, PayloadID: nil}, nil
		}
	}
	valid := func(id *engine.PayloadID) engine.ForkChoiceResponse {
		return engine.ForkChoiceResponse{
			PayloadStatus: engine.PayloadStatusV1{Status: engine.VALID, LatestValidHash: &update.HeadBlockHash},
			PayloadID:     id,
		}
	}
	if rawdb.ReadCanonicalHash(api.eth.ChainDb(), block.NumberU64()) != update.HeadBlockHash {
		// Block is not canonical, set head.
		if latestValid, err := api.eth.BlockChain().SetCanonical(block); err != nil {
			return engine.ForkChoiceResponse{PayloadStatus: engine.PayloadStatusV1{Status: engine.INVALID, LatestValidHash: &latestValid}}, err
		}
	} else if api.eth.BlockChain().CurrentBlock().Hash() == update.HeadBlockHash {
		// If the specified head matches with our local head, do nothing and keep
		// generating the payload. It's a special corner case that a few slots are
		// missing and we are requested to generate the payload in slot.
	} else {
		// If the head block is already in our canonical chain, the beacon client is
		// probably resyncing. Ignore the update.
		log.Info("Ignoring beacon update to old head", "number", block.NumberU64(), "hash", update.HeadBlockHash, "age", common.PrettyAge(time.Unix(int64(block.Time()), 0)), "have", api.eth.BlockChain().CurrentBlock().Number)
		return valid(nil), nil
	}
	api.eth.SetSynced()

	// If the beacon client also advertised a finalized block, mark the local
	// chain final and completely in PoS mode.
	if update.FinalizedBlockHash != (common.Hash{}) {
		if merger := api.eth.Merger(); !merger.PoSFinalized() {
			merger.FinalizePoS()
		}
		// If the finalized block is not in our canonical tree, somethings wrong
		finalBlock := api.eth.BlockChain().GetBlockByHash(update.FinalizedBlockHash)
		if finalBlock == nil {
			log.Warn("Final block not available in database", "hash", update.FinalizedBlockHash)
			return engine.STATUS_INVALID, engine.InvalidForkChoiceState.With(errors.New("final block not available in database"))
		} else if rawdb.ReadCanonicalHash(api.eth.ChainDb(), finalBlock.NumberU64()) != update.FinalizedBlockHash {
			log.Warn("Final block not in canonical chain", "number", block.NumberU64(), "hash", update.HeadBlockHash)
			return engine.STATUS_INVALID, engine.InvalidForkChoiceState.With(errors.New("final block not in canonical chain"))
		}
		// Set the finalized block
		api.eth.BlockChain().SetFinalized(finalBlock.Header())
	}
	// Check if the safe block hash is in our canonical tree, if not somethings wrong
	if update.SafeBlockHash != (common.Hash{}) {
		safeBlock := api.eth.BlockChain().GetBlockByHash(update.SafeBlockHash)
		if safeBlock == nil {
			log.Warn("Safe block not available in database")
			return engine.STATUS_INVALID, engine.InvalidForkChoiceState.With(errors.New("safe block not available in database"))
		}
		if rawdb.ReadCanonicalHash(api.eth.ChainDb(), safeBlock.NumberU64()) != update.SafeBlockHash {
			log.Warn("Safe block not in canonical chain")
			return engine.STATUS_INVALID, engine.InvalidForkChoiceState.With(errors.New("safe block not in canonical chain"))
		}
		// Set the safe block
		api.eth.BlockChain().SetSafe(safeBlock.Header())
	}
	// If payload generation was requested, create a new block to be potentially
	// sealed by the beacon client. The payload will be requested later, and we
	// will replace it arbitrarily many times in between.
	if payloadAttributes != nil {
		args := &miner.BuildPayloadArgs{
			Parent:       update.HeadBlockHash,
			Timestamp:    payloadAttributes.Timestamp,
			FeeRecipient: payloadAttributes.SuggestedFeeRecipient,
			Random:       payloadAttributes.Random,
			Withdrawals:  payloadAttributes.Withdrawals,
			BeaconRoot:   payloadAttributes.BeaconRoot,
		}
		id := args.Id()
		// If we already are busy generating this work, then we do not need
		// to start a second process.
		if api.localBlocks.has(id) {
			return valid(&id), nil
		}
		payload, err := api.eth.Miner().BuildPayload(args)
		if err != nil {
			log.Error("Failed to build payload", "err", err)
			return valid(nil), engine.InvalidPayloadAttributes.With(err)
		}
		api.localBlocks.put(id, payload)
		return valid(&id), nil
	}
	return valid(nil), nil
}

// ExchangeTransitionConfigurationV1 checks the given configuration against
// the configuration of the node.
func (api *ConsensusAPI) ExchangeTransitionConfigurationV1(config engine.TransitionConfigurationV1) (*engine.TransitionConfigurationV1, error) {
	log.Trace("Engine API request received", "method", "ExchangeTransitionConfiguration", "ttd", config.TerminalTotalDifficulty)
	if config.TerminalTotalDifficulty == nil {
		return nil, errors.New("invalid terminal total difficulty")
	}
	// Stash away the last update to warn the user if the beacon client goes offline
	api.lastTransitionLock.Lock()
	api.lastTransitionUpdate = time.Now()
	api.lastTransitionLock.Unlock()

	ttd := api.eth.BlockChain().Config().TerminalTotalDifficulty
	if ttd == nil || ttd.Cmp(config.TerminalTotalDifficulty.ToInt()) != 0 {
		log.Warn("Invalid TTD configured", "geth", ttd, "beacon", config.TerminalTotalDifficulty)
		return nil, fmt.Errorf("invalid ttd: execution %v consensus %v", ttd, config.TerminalTotalDifficulty)
	}
	if config.TerminalBlockHash != (common.Hash{}) {
		if hash := api.eth.BlockChain().GetCanonicalHash(uint64(config.TerminalBlockNumber)); hash == config.TerminalBlockHash {
			return &engine.TransitionConfigurationV1{
				TerminalTotalDifficulty: (*hexutil.Big)(ttd),
				TerminalBlockHash:       config.TerminalBlockHash,
				TerminalBlockNumber:     config.TerminalBlockNumber,
			}, nil
		}
		return nil, errors.New("invalid terminal block hash")
	}
	return &engine.TransitionConfigurationV1{TerminalTotalDifficulty: (*hexutil.Big)(ttd)}, nil
}

// GetPayloadV1 returns a cached payload by id.
func (api *ConsensusAPI) GetPayloadV1(payloadID engine.PayloadID) (*engine.ExecutableData, error) {
	data, err := api.getPayload(payloadID, false)
	if err != nil {
		return nil, err
	}
	return data.ExecutionPayload, nil
}

// GetPayloadV2 returns a cached payload by id.
func (api *ConsensusAPI) GetPayloadV2(payloadID engine.PayloadID) (*engine.ExecutionPayloadEnvelope, error) {
	return api.getPayload(payloadID, false)
}

// GetPayloadV3 returns a cached payload by id.
func (api *ConsensusAPI) GetPayloadV3(payloadID engine.PayloadID) (*engine.ExecutionPayloadEnvelope, error) {
	return api.getPayload(payloadID, false)
}

func (api *ConsensusAPI) getPayload(payloadID engine.PayloadID, full bool) (*engine.ExecutionPayloadEnvelope, error) {
	log.Trace("Engine API request received", "method", "GetPayload", "id", payloadID)
	data := api.localBlocks.get(payloadID, full)
	if data == nil {
		return nil, engine.UnknownPayload
	}
	return data, nil
}

// NewPayloadV1 creates an Eth1 block, inserts it in the chain, and returns the status of the chain.
func (api *ConsensusAPI) NewPayloadV1(params engine.ExecutableData) (engine.PayloadStatusV1, error) {
	if params.Withdrawals != nil {
		return engine.PayloadStatusV1{Status: engine.INVALID}, engine.InvalidParams.With(errors.New("withdrawals not supported in V1"))
	}
	return api.newPayload(params, nil, nil)
}

// NewPayloadV2 creates an Eth1 block, inserts it in the chain, and returns the status of the chain.
func (api *ConsensusAPI) NewPayloadV2(params engine.ExecutableData) (engine.PayloadStatusV1, error) {
	if api.eth.BlockChain().Config().IsShanghai(new(big.Int).SetUint64(params.Number), params.Timestamp, types.DeserializeHeaderExtraInformation(api.eth.BlockChain().CurrentHeader()).ArbOSFormatVersion) {
		if params.Withdrawals == nil {
			return engine.PayloadStatusV1{Status: engine.INVALID}, engine.InvalidParams.With(errors.New("nil withdrawals post-shanghai"))
		}
	} else if params.Withdrawals != nil {
		return engine.PayloadStatusV1{Status: engine.INVALID}, engine.InvalidParams.With(errors.New("non-nil withdrawals pre-shanghai"))
	}
	if api.eth.BlockChain().Config().IsCancun(new(big.Int).SetUint64(params.Number), params.Timestamp) {
		return engine.PayloadStatusV1{Status: engine.INVALID}, engine.InvalidParams.With(errors.New("newPayloadV2 called post-cancun"))
	}
	return api.newPayload(params, nil, nil)
}

// NewPayloadV3 creates an Eth1 block, inserts it in the chain, and returns the status of the chain.
func (api *ConsensusAPI) NewPayloadV3(params engine.ExecutableData, versionedHashes []common.Hash, beaconRoot *common.Hash) (engine.PayloadStatusV1, error) {
	if params.ExcessBlobGas == nil {
		return engine.PayloadStatusV1{Status: engine.INVALID}, engine.InvalidParams.With(errors.New("nil excessBlobGas post-cancun"))
	}
	if params.BlobGasUsed == nil {
		return engine.PayloadStatusV1{Status: engine.INVALID}, engine.InvalidParams.With(errors.New("nil params.BlobGasUsed post-cancun"))
	}
	if versionedHashes == nil {
		return engine.PayloadStatusV1{Status: engine.INVALID}, engine.InvalidParams.With(errors.New("nil versionedHashes post-cancun"))
	}
	if beaconRoot == nil {
		return engine.PayloadStatusV1{Status: engine.INVALID}, engine.InvalidParams.With(errors.New("nil parentBeaconBlockRoot post-cancun"))
	}

	if !api.eth.BlockChain().Config().IsCancun(new(big.Int).SetUint64(params.Number), params.Timestamp) {
		return engine.PayloadStatusV1{Status: engine.INVALID}, engine.UnsupportedFork.With(errors.New("newPayloadV3 called pre-cancun"))
	}

	return api.newPayload(params, versionedHashes, beaconRoot)
}

func (api *ConsensusAPI) newPayload(params engine.ExecutableData, versionedHashes []common.Hash, beaconRoot *common.Hash) (engine.PayloadStatusV1, error) {
	// The locking here is, strictly, not required. Without these locks, this can happen:
	//
	// 1. NewPayload( execdata-N ) is invoked from the CL. It goes all the way down to
	//      api.eth.BlockChain().InsertBlockWithoutSetHead, where it is blocked on
	//      e.g database compaction.
	// 2. The call times out on the CL layer, which issues another NewPayload (execdata-N) call.
	//    Similarly, this also get stuck on the same place. Importantly, since the
	//    first call has not gone through, the early checks for "do we already have this block"
	//    will all return false.
	// 3. When the db compaction ends, then N calls inserting the same payload are processed
	//    sequentially.
	// Hence, we use a lock here, to be sure that the previous call has finished before we
	// check whether we already have the block locally.
	api.newPayloadLock.Lock()
	defer api.newPayloadLock.Unlock()

	log.Trace("Engine API request received", "method", "NewPayload", "number", params.Number, "hash", params.BlockHash)
	block, err := engine.ExecutableDataToBlock(params, versionedHashes, beaconRoot)
	if err != nil {
		log.Warn("Invalid NewPayload params", "params", params, "error", err)
		return engine.PayloadStatusV1{Status: engine.INVALID}, nil
	}
	// Stash away the last update to warn the user if the beacon client goes offline
	api.lastNewPayloadLock.Lock()
	api.lastNewPayloadUpdate = time.Now()
	api.lastNewPayloadLock.Unlock()

	// If we already have the block locally, ignore the entire execution and just
	// return a fake success.
	if block := api.eth.BlockChain().GetBlockByHash(params.BlockHash); block != nil {
		log.Warn("Ignoring already known beacon payload", "number", params.Number, "hash", params.BlockHash, "age", common.PrettyAge(time.Unix(int64(block.Time()), 0)))
		hash := block.Hash()
		return engine.PayloadStatusV1{Status: engine.VALID, LatestValidHash: &hash}, nil
	}
	// If this block was rejected previously, keep rejecting it
	if res := api.checkInvalidAncestor(block.Hash(), block.Hash()); res != nil {
		return *res, nil
	}
	// If the parent is missing, we - in theory - could trigger a sync, but that
	// would also entail a reorg. That is problematic if multiple sibling blocks
	// are being fed to us, and even more so, if some semi-distant uncle shortens
	// our live chain. As such, payload execution will not permit reorgs and thus
	// will not trigger a sync cycle. That is fine though, if we get a fork choice
	// update after legit payload executions.
	parent := api.eth.BlockChain().GetBlock(block.ParentHash(), block.NumberU64()-1)
	if parent == nil {
		return api.delayPayloadImport(block)
	}
	// We have an existing parent, do some sanity checks to avoid the beacon client
	// triggering too early
	var (
		ptd  = api.eth.BlockChain().GetTd(parent.Hash(), parent.NumberU64())
		ttd  = api.eth.BlockChain().Config().TerminalTotalDifficulty
		gptd = api.eth.BlockChain().GetTd(parent.ParentHash(), parent.NumberU64()-1)
	)
	if ptd.Cmp(ttd) < 0 {
		log.Warn("Ignoring pre-merge payload", "number", params.Number, "hash", params.BlockHash, "td", ptd, "ttd", ttd)
		return engine.INVALID_TERMINAL_BLOCK, nil
	}
	if parent.Difficulty().BitLen() > 0 && gptd != nil && gptd.Cmp(ttd) >= 0 {
		log.Error("Ignoring pre-merge parent block", "number", params.Number, "hash", params.BlockHash, "td", ptd, "ttd", ttd)
		return engine.INVALID_TERMINAL_BLOCK, nil
	}
	if block.Time() <= parent.Time() {
		log.Warn("Invalid timestamp", "parent", block.Time(), "block", block.Time())
		return api.invalid(errors.New("invalid timestamp"), parent.Header()), nil
	}
	// Another cornercase: if the node is in snap sync mode, but the CL client
	// tries to make it import a block. That should be denied as pushing something
	// into the database directly will conflict with the assumptions of snap sync
	// that it has an empty db that it can fill itself.
	if api.eth.SyncMode() != downloader.FullSync {
		return api.delayPayloadImport(block)
	}
	if !api.eth.BlockChain().HasBlockAndState(block.ParentHash(), block.NumberU64()-1) {
		api.remoteBlocks.put(block.Hash(), block.Header())
		log.Warn("State not available, ignoring new payload")
		return engine.PayloadStatusV1{Status: engine.ACCEPTED}, nil
	}
	log.Trace("Inserting block without sethead", "hash", block.Hash(), "number", block.Number)
	if err := api.eth.BlockChain().InsertBlockWithoutSetHead(block); err != nil {
		log.Warn("NewPayloadV1: inserting block failed", "error", err)

		api.invalidLock.Lock()
		api.invalidBlocksHits[block.Hash()] = 1
		api.invalidTipsets[block.Hash()] = block.Header()
		api.invalidLock.Unlock()

		return api.invalid(err, parent.Header()), nil
	}
	// We've accepted a valid payload from the beacon client. Mark the local
	// chain transitions to notify other subsystems (e.g. downloader) of the
	// behavioral change.
	if merger := api.eth.Merger(); !merger.TDDReached() {
		merger.ReachTTD()
		api.eth.Downloader().Cancel()
	}
	hash := block.Hash()
	return engine.PayloadStatusV1{Status: engine.VALID, LatestValidHash: &hash}, nil
}

// delayPayloadImport stashes the given block away for import at a later time,
// either via a forkchoice update or a sync extension. This method is meant to
// be called by the newpayload command when the block seems to be ok, but some
// prerequisite prevents it from being processed (e.g. no parent, or snap sync).
func (api *ConsensusAPI) delayPayloadImport(block *types.Block) (engine.PayloadStatusV1, error) {
	// Sanity check that this block's parent is not on a previously invalidated
	// chain. If it is, mark the block as invalid too.
	if res := api.checkInvalidAncestor(block.ParentHash(), block.Hash()); res != nil {
		return *res, nil
	}
	// Stash the block away for a potential forced forkchoice update to it
	// at a later time.
	api.remoteBlocks.put(block.Hash(), block.Header())

	// Although we don't want to trigger a sync, if there is one already in
	// progress, try to extend if with the current payload request to relieve
	// some strain from the forkchoice update.
	if err := api.eth.Downloader().BeaconExtend(api.eth.SyncMode(), block.Header()); err == nil {
		log.Debug("Payload accepted for sync extension", "number", block.NumberU64(), "hash", block.Hash())
		return engine.PayloadStatusV1{Status: engine.SYNCING}, nil
	}
	// Either no beacon sync was started yet, or it rejected the delivered
	// payload as non-integratable on top of the existing sync. We'll just
	// have to rely on the beacon client to forcefully update the head with
	// a forkchoice update request.
	if api.eth.SyncMode() == downloader.FullSync {
		// In full sync mode, failure to import a well-formed block can only mean
		// that the parent state is missing and the syncer rejected extending the
		// current cycle with the new payload.
		log.Warn("Ignoring payload with missing parent", "number", block.NumberU64(), "hash", block.Hash(), "parent", block.ParentHash())
	} else {
		// In non-full sync mode (i.e. snap sync) all payloads are rejected until
		// snap sync terminates as snap sync relies on direct database injections
		// and cannot afford concurrent out-if-band modifications via imports.
		log.Warn("Ignoring payload while snap syncing", "number", block.NumberU64(), "hash", block.Hash())
	}
	return engine.PayloadStatusV1{Status: engine.SYNCING}, nil
}

// setInvalidAncestor is a callback for the downloader to notify us if a bad block
// is encountered during the async sync.
func (api *ConsensusAPI) setInvalidAncestor(invalid *types.Header, origin *types.Header) {
	api.invalidLock.Lock()
	defer api.invalidLock.Unlock()

	api.invalidTipsets[origin.Hash()] = invalid
	api.invalidBlocksHits[invalid.Hash()]++
}

// checkInvalidAncestor checks whether the specified chain end links to a known
// bad ancestor. If yes, it constructs the payload failure response to return.
func (api *ConsensusAPI) checkInvalidAncestor(check common.Hash, head common.Hash) *engine.PayloadStatusV1 {
	api.invalidLock.Lock()
	defer api.invalidLock.Unlock()

	// If the hash to check is unknown, return valid
	invalid, ok := api.invalidTipsets[check]
	if !ok {
		return nil
	}
	// If the bad hash was hit too many times, evict it and try to reprocess in
	// the hopes that we have a data race that we can exit out of.
	badHash := invalid.Hash()

	api.invalidBlocksHits[badHash]++
	if api.invalidBlocksHits[badHash] >= invalidBlockHitEviction {
		log.Warn("Too many bad block import attempt, trying", "number", invalid.Number, "hash", badHash)
		delete(api.invalidBlocksHits, badHash)

		for descendant, badHeader := range api.invalidTipsets {
			if badHeader.Hash() == badHash {
				delete(api.invalidTipsets, descendant)
			}
		}
		return nil
	}
	// Not too many failures yet, mark the head of the invalid chain as invalid
	if check != head {
		log.Warn("Marked new chain head as invalid", "hash", head, "badnumber", invalid.Number, "badhash", badHash)
		for len(api.invalidTipsets) >= invalidTipsetsCap {
			for key := range api.invalidTipsets {
				delete(api.invalidTipsets, key)
				break
			}
		}
		api.invalidTipsets[head] = invalid
	}
	// If the last valid hash is the terminal pow block, return 0x0 for latest valid hash
	lastValid := &invalid.ParentHash
	if header := api.eth.BlockChain().GetHeader(invalid.ParentHash, invalid.Number.Uint64()-1); header != nil && header.Difficulty.Sign() != 0 {
		lastValid = &common.Hash{}
	}
	failure := "links to previously rejected block"
	return &engine.PayloadStatusV1{
		Status:          engine.INVALID,
		LatestValidHash: lastValid,
		ValidationError: &failure,
	}
}

// invalid returns a response "INVALID" with the latest valid hash supplied by latest or to the current head
// if no latestValid block was provided.
func (api *ConsensusAPI) invalid(err error, latestValid *types.Header) engine.PayloadStatusV1 {
	currentHash := api.eth.BlockChain().CurrentBlock().Hash()
	if latestValid != nil {
		// Set latest valid hash to 0x0 if parent is PoW block
		currentHash = common.Hash{}
		if latestValid.Difficulty.BitLen() == 0 {
			// Otherwise set latest valid hash to parent hash
			currentHash = latestValid.Hash()
		}
	}
	errorMsg := err.Error()
	return engine.PayloadStatusV1{Status: engine.INVALID, LatestValidHash: &currentHash, ValidationError: &errorMsg}
}

// heartbeat loops indefinitely, and checks if there have been beacon client updates
// received in the last while. If not - or if they but strange ones - it warns the
// user that something might be off with their consensus node.
//
// TODO(karalabe): Spin this goroutine down somehow
func (api *ConsensusAPI) heartbeat() {
	// Sleep a bit on startup since there's obviously no beacon client yet
	// attached, so no need to print scary warnings to the user.
	time.Sleep(beaconUpdateStartupTimeout)

	// If the network is not yet merged/merging, don't bother continuing.
	if api.eth.BlockChain().Config().TerminalTotalDifficulty == nil {
		return
	}

	var offlineLogged time.Time

	for {
		// Sleep a bit and retrieve the last known consensus updates
		time.Sleep(5 * time.Second)

		api.lastTransitionLock.Lock()
		lastTransitionUpdate := api.lastTransitionUpdate
		api.lastTransitionLock.Unlock()

		api.lastForkchoiceLock.Lock()
		lastForkchoiceUpdate := api.lastForkchoiceUpdate
		api.lastForkchoiceLock.Unlock()

		api.lastNewPayloadLock.Lock()
		lastNewPayloadUpdate := api.lastNewPayloadUpdate
		api.lastNewPayloadLock.Unlock()

		// If there have been no updates for the past while, warn the user
		// that the beacon client is probably offline
		if api.eth.BlockChain().Config().TerminalTotalDifficultyPassed || api.eth.Merger().TDDReached() {
			if time.Since(lastForkchoiceUpdate) <= beaconUpdateConsensusTimeout || time.Since(lastNewPayloadUpdate) <= beaconUpdateConsensusTimeout {
				offlineLogged = time.Time{}
				continue
			}

			if time.Since(offlineLogged) > beaconUpdateWarnFrequency {
				if lastForkchoiceUpdate.IsZero() && lastNewPayloadUpdate.IsZero() {
					if lastTransitionUpdate.IsZero() {
						log.Warn("Post-merge network, but no beacon client seen. Please launch one to follow the chain!")
					} else {
						log.Warn("Beacon client online, but never received consensus updates. Please ensure your beacon client is operational to follow the chain!")
					}
				} else {
					log.Warn("Beacon client online, but no consensus updates received in a while. Please fix your beacon client to follow the chain!")
				}
				offlineLogged = time.Now()
			}
			continue
		}
	}
}

// ExchangeCapabilities returns the current methods provided by this node.
func (api *ConsensusAPI) ExchangeCapabilities([]string) []string {
	return caps
}

// GetPayloadBodiesByHashV1 implements engine_getPayloadBodiesByHashV1 which allows for retrieval of a list
// of block bodies by the engine api.
func (api *ConsensusAPI) GetPayloadBodiesByHashV1(hashes []common.Hash) []*engine.ExecutionPayloadBodyV1 {
	var bodies = make([]*engine.ExecutionPayloadBodyV1, len(hashes))
	for i, hash := range hashes {
		block := api.eth.BlockChain().GetBlockByHash(hash)
		bodies[i] = getBody(block)
	}
	return bodies
}

// GetPayloadBodiesByRangeV1 implements engine_getPayloadBodiesByRangeV1 which allows for retrieval of a range
// of block bodies by the engine api.
func (api *ConsensusAPI) GetPayloadBodiesByRangeV1(start, count hexutil.Uint64) ([]*engine.ExecutionPayloadBodyV1, error) {
	if start == 0 || count == 0 {
		return nil, engine.InvalidParams.With(fmt.Errorf("invalid start or count, start: %v count: %v", start, count))
	}
	if count > 1024 {
		return nil, engine.TooLargeRequest.With(fmt.Errorf("requested count too large: %v", count))
	}
	// limit count up until current
	current := api.eth.BlockChain().CurrentBlock().Number.Uint64()
	last := uint64(start) + uint64(count) - 1
	if last > current {
		last = current
	}
	bodies := make([]*engine.ExecutionPayloadBodyV1, 0, uint64(count))
	for i := uint64(start); i <= last; i++ {
		block := api.eth.BlockChain().GetBlockByNumber(i)
		bodies = append(bodies, getBody(block))
	}
	return bodies, nil
}

func getBody(block *types.Block) *engine.ExecutionPayloadBodyV1 {
	if block == nil {
		return nil
	}

	var (
		body        = block.Body()
		txs         = make([]hexutil.Bytes, len(body.Transactions))
		withdrawals = body.Withdrawals
	)

	for j, tx := range body.Transactions {
		data, _ := tx.MarshalBinary()
		txs[j] = hexutil.Bytes(data)
	}

	// Post-shanghai withdrawals MUST be set to empty slice instead of nil
	if withdrawals == nil && block.Header().WithdrawalsHash != nil {
		withdrawals = make([]*types.Withdrawal, 0)
	}

	return &engine.ExecutionPayloadBodyV1{
		TransactionData: txs,
		Withdrawals:     withdrawals,
	}
}<|MERGE_RESOLUTION|>--- conflicted
+++ resolved
@@ -193,24 +193,11 @@
 	return api.forkchoiceUpdated(update, payloadAttributes)
 }
 
-<<<<<<< HEAD
-func (api *ConsensusAPI) verifyPayloadAttributes(attr *engine.PayloadAttributes) error {
-	if !api.eth.BlockChain().Config().IsShanghai(api.eth.BlockChain().Config().LondonBlock, attr.Timestamp, types.DeserializeHeaderExtraInformation(api.eth.BlockChain().CurrentHeader()).ArbOSFormatVersion) {
-		// Reject payload attributes with withdrawals before shanghai
-		if attr.Withdrawals != nil {
-			return errors.New("withdrawals before shanghai")
-		}
-	} else {
-		// Reject payload attributes with nil withdrawals after shanghai
-		if attr.Withdrawals == nil {
-			return errors.New("missing withdrawals list")
-=======
 // ForkchoiceUpdatedV3 is equivalent to V2 with the addition of parent beacon block root in the payload attributes.
 func (api *ConsensusAPI) ForkchoiceUpdatedV3(update engine.ForkchoiceStateV1, payloadAttributes *engine.PayloadAttributes) (engine.ForkChoiceResponse, error) {
 	if payloadAttributes != nil {
 		if err := api.verifyPayloadAttributes(payloadAttributes); err != nil {
 			return engine.STATUS_INVALID, engine.InvalidParams.With(err)
->>>>>>> 6aa88ccd
 		}
 	}
 	return api.forkchoiceUpdated(update, payloadAttributes)
@@ -220,21 +207,21 @@
 	c := api.eth.BlockChain().Config()
 
 	// Verify withdrawals attribute for Shanghai.
-	if err := checkAttribute(c.IsShanghai, attr.Withdrawals != nil, attr.Timestamp); err != nil {
+	if err := checkAttribute(c.IsShanghai, attr.Withdrawals != nil, attr.Timestamp, types.DeserializeHeaderExtraInformation(api.eth.BlockChain().CurrentHeader()).ArbOSFormatVersion); err != nil {
 		return fmt.Errorf("invalid withdrawals: %w", err)
 	}
 	// Verify beacon root attribute for Cancun.
-	if err := checkAttribute(c.IsCancun, attr.BeaconRoot != nil, attr.Timestamp); err != nil {
+	if err := checkAttribute(c.IsCancun, attr.BeaconRoot != nil, attr.Timestamp, types.DeserializeHeaderExtraInformation(api.eth.BlockChain().CurrentHeader()).ArbOSFormatVersion); err != nil {
 		return fmt.Errorf("invalid parent beacon block root: %w", err)
 	}
 	return nil
 }
 
-func checkAttribute(active func(*big.Int, uint64) bool, exists bool, time uint64) error {
-	if active(common.Big0, time) && !exists {
+func checkAttribute(active func(*big.Int, uint64, uint64) bool, exists bool, time uint64, currentArbosVersion uint64) error {
+	if active(common.Big0, time, currentArbosVersion) && !exists {
 		return errors.New("fork active, missing expected attribute")
 	}
-	if !active(common.Big0, time) && exists {
+	if !active(common.Big0, time, currentArbosVersion) && exists {
 		return errors.New("fork inactive, unexpected attribute set")
 	}
 	return nil
