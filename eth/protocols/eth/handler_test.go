--- conflicted
+++ resolved
@@ -92,20 +92,12 @@
 			ArrowGlacierBlock:             big.NewInt(0),
 			GrayGlacierBlock:              big.NewInt(0),
 			MergeNetsplitBlock:            big.NewInt(0),
-<<<<<<< HEAD
-			ShanghaiTime:                  big.NewInt(0),
-=======
 			ShanghaiTime:                  u64(0),
->>>>>>> 37e3208e
 			TerminalTotalDifficulty:       big.NewInt(0),
 			TerminalTotalDifficultyPassed: true,
 			Ethash:                        new(params.EthashConfig),
 		}
-<<<<<<< HEAD
-		engine = beacon.New(ethash.NewFaker())
-=======
 		engine = beacon.NewFaker()
->>>>>>> 37e3208e
 	}
 
 	gspec := &core.Genesis{
@@ -353,11 +345,7 @@
 		if n%2 == 0 {
 			w := &types.Withdrawal{
 				Address: common.Address{0xaa},
-<<<<<<< HEAD
-				Amount:  big.NewInt(42),
-=======
 				Amount:  42,
->>>>>>> 37e3208e
 			}
 			g.AddWithdrawal(w)
 		}
@@ -424,10 +412,6 @@
 			if tt.available[j] && len(bodies) < tt.expected {
 				block := backend.chain.GetBlockByHash(hash)
 				bodies = append(bodies, &BlockBody{Transactions: block.Transactions(), Uncles: block.Uncles(), Withdrawals: block.Withdrawals()})
-<<<<<<< HEAD
-
-=======
->>>>>>> 37e3208e
 			}
 		}
 
