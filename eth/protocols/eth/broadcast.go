// Copyright 2020 The go-ethereum Authors
// This file is part of the go-ethereum library.
//
// The go-ethereum library is free software: you can redistribute it and/or modify
// it under the terms of the GNU Lesser General Public License as published by
// the Free Software Foundation, either version 3 of the License, or
// (at your option) any later version.
//
// The go-ethereum library is distributed in the hope that it will be useful,
// but WITHOUT ANY WARRANTY; without even the implied warranty of
// MERCHANTABILITY or FITNESS FOR A PARTICULAR PURPOSE. See the
// GNU Lesser General Public License for more details.
//
// You should have received a copy of the GNU Lesser General Public License
// along with the go-ethereum library. If not, see <http://www.gnu.org/licenses/>.

package eth

import (
	"math/big"

	"github.com/ethereum/go-ethereum/common"
	"github.com/ethereum/go-ethereum/core/types"
)

const (
	// This is the target size for the packs of transactions or announcements. A
	// pack can get larger than this if a single transactions exceeds this size.
	maxTxPacketSize = 100 * 1024
)

// blockPropagation is a block propagation event, waiting for its turn in the
// broadcast queue.
type blockPropagation struct {
	block *types.Block
	td    *big.Int
}

// broadcastBlocks is a write loop that multiplexes blocks and block announcements
// to the remote peer. The goal is to have an async writer that does not lock up
// node internals and at the same time rate limits queued data.
func (p *Peer) broadcastBlocks() {
	for {
		select {
		case prop := <-p.queuedBlocks:
			if err := p.SendNewBlock(prop.block, prop.td); err != nil {
				return
			}
			p.Log().Trace("Propagated block", "number", prop.block.Number(), "hash", prop.block.Hash(), "td", prop.td)

		case block := <-p.queuedBlockAnns:
			if err := p.SendNewBlockHashes([]common.Hash{block.Hash()}, []uint64{block.NumberU64()}); err != nil {
				return
			}
			p.Log().Trace("Announced block", "number", block.Number(), "hash", block.Hash())

		case <-p.term:
			return
		}
	}
}

// broadcastTransactions is a write loop that schedules transaction broadcasts
// to the remote peer. The goal is to have an async writer that does not lock up
// node internals and at the same time rate limits queued data.
func (p *Peer) broadcastTransactions() {
	var (
		queue  []common.Hash         // Queue of hashes to broadcast as full transactions
		done   chan struct{}         // Non-nil if background broadcaster is running
		fail   = make(chan error, 1) // Channel used to receive network error
		failed bool                  // Flag whether a send failed, discard everything onward
	)
	for {
		// If there's no in-flight broadcast running, check if a new one is needed
		if done == nil && len(queue) > 0 {
			// Pile transaction until we reach our allowed network limit
			var (
				hashesCount uint64
				txs         []*types.NetworkTransaction
				size        common.StorageSize
			)
			for i := 0; i < len(queue) && size < maxTxPacketSize; i++ {
				if tx := p.txpool.Get(queue[i]); tx != nil {
<<<<<<< HEAD
					txs = append(txs, types.NewNetworkTransaction(tx))
					size += tx.Size()
=======
					txs = append(txs, tx)
					size += common.StorageSize(tx.Size())
>>>>>>> c2794dda
				}
				hashesCount++
			}
			queue = queue[:copy(queue, queue[hashesCount:])]

			// If there's anything available to transfer, fire up an async writer
			if len(txs) > 0 {
				done = make(chan struct{})
				go func() {
					if err := p.SendTransactions(txs); err != nil {
						fail <- err
						return
					}
					close(done)
					p.Log().Trace("Sent transactions", "count", len(txs))
				}()
			}
		}
		// Transfer goroutine may or may not have been started, listen for events
		select {
		case hashes := <-p.txBroadcast:
			// If the connection failed, discard all transaction events
			if failed {
				continue
			}
			// New batch of transactions to be broadcast, queue them (with cap)
			queue = append(queue, hashes...)
			if len(queue) > maxQueuedTxs {
				// Fancy copy and resize to ensure buffer doesn't grow indefinitely
				queue = queue[:copy(queue, queue[len(queue)-maxQueuedTxs:])]
			}

		case <-done:
			done = nil

		case <-fail:
			failed = true

		case <-p.term:
			return
		}
	}
}

// announceTransactions is a write loop that schedules transaction broadcasts
// to the remote peer. The goal is to have an async writer that does not lock up
// node internals and at the same time rate limits queued data.
func (p *Peer) announceTransactions() {
	var (
		queue  []common.Hash         // Queue of hashes to announce as transaction stubs
		done   chan struct{}         // Non-nil if background announcer is running
		fail   = make(chan error, 1) // Channel used to receive network error
		failed bool                  // Flag whether a send failed, discard everything onward
	)
	for {
		// If there's no in-flight announce running, check if a new one is needed
		if done == nil && len(queue) > 0 {
			// Pile transaction hashes until we reach our allowed network limit
			var (
				count        int
				pending      []common.Hash
				pendingTypes []byte
				pendingSizes []uint32
				size         common.StorageSize
			)
			for count = 0; count < len(queue) && size < maxTxPacketSize; count++ {
				if tx := p.txpool.Get(queue[count]); tx != nil {
					pending = append(pending, queue[count])
					pendingTypes = append(pendingTypes, tx.Type())
					pendingSizes = append(pendingSizes, uint32(tx.Size()))
					size += common.HashLength
				}
			}
			// Shift and trim queue
			queue = queue[:copy(queue, queue[count:])]

			// If there's anything available to transfer, fire up an async writer
			if len(pending) > 0 {
				done = make(chan struct{})
				go func() {
					if p.version >= ETH68 {
						if err := p.sendPooledTransactionHashes68(pending, pendingTypes, pendingSizes); err != nil {
							fail <- err
							return
						}
					} else {
						if err := p.sendPooledTransactionHashes66(pending); err != nil {
							fail <- err
							return
						}
					}
					close(done)
					p.Log().Trace("Sent transaction announcements", "count", len(pending))
				}()
			}
		}
		// Transfer goroutine may or may not have been started, listen for events
		select {
		case hashes := <-p.txAnnounce:
			// If the connection failed, discard all transaction events
			if failed {
				continue
			}
			// New batch of transactions to be broadcast, queue them (with cap)
			queue = append(queue, hashes...)
			if len(queue) > maxQueuedTxAnns {
				// Fancy copy and resize to ensure buffer doesn't grow indefinitely
				queue = queue[:copy(queue, queue[len(queue)-maxQueuedTxAnns:])]
			}

		case <-done:
			done = nil

		case <-fail:
			failed = true

		case <-p.term:
			return
		}
	}
}<|MERGE_RESOLUTION|>--- conflicted
+++ resolved
@@ -76,18 +76,13 @@
 			// Pile transaction until we reach our allowed network limit
 			var (
 				hashesCount uint64
-				txs         []*types.NetworkTransaction
+				txs         types.Transactions
 				size        common.StorageSize
 			)
 			for i := 0; i < len(queue) && size < maxTxPacketSize; i++ {
 				if tx := p.txpool.Get(queue[i]); tx != nil {
-<<<<<<< HEAD
-					txs = append(txs, types.NewNetworkTransaction(tx))
-					size += tx.Size()
-=======
 					txs = append(txs, tx)
 					size += common.StorageSize(tx.Size())
->>>>>>> c2794dda
 				}
 				hashesCount++
 			}
