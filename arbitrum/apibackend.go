--- conflicted
+++ resolved
@@ -348,11 +348,7 @@
 
 func (a *APIBackend) blockNumberToUint(ctx context.Context, number rpc.BlockNumber) (uint64, error) {
 	if number == rpc.LatestBlockNumber || number == rpc.PendingBlockNumber {
-<<<<<<< HEAD
-		return a.BlockChain().CurrentBlock().Number().Uint64(), nil
-=======
-		return a.blockChain().CurrentBlock().Number.Uint64(), nil
->>>>>>> dcd0ff9a
+		return a.BlockChain().CurrentBlock().Number.Uint64(), nil
 	}
 	if number == rpc.SafeBlockNumber {
 		if a.sync == nil {
@@ -374,11 +370,7 @@
 
 func (a *APIBackend) headerByNumberImpl(ctx context.Context, number rpc.BlockNumber) (*types.Header, error) {
 	if number == rpc.LatestBlockNumber || number == rpc.PendingBlockNumber {
-<<<<<<< HEAD
-		return a.BlockChain().CurrentBlock().Header(), nil
-=======
-		return a.blockChain().CurrentBlock(), nil
->>>>>>> dcd0ff9a
+		return a.BlockChain().CurrentBlock(), nil
 	}
 	numUint, err := a.blockNumberToUint(ctx, number)
 	if err != nil {
@@ -407,27 +399,18 @@
 	return a.BlockChain().CurrentHeader()
 }
 
-<<<<<<< HEAD
-func (a *APIBackend) CurrentBlock() *types.Block {
+func (a *APIBackend) CurrentBlock() *types.Header {
 	return a.BlockChain().CurrentBlock()
-=======
-func (a *APIBackend) CurrentBlock() *types.Header {
-	return a.blockChain().CurrentBlock()
->>>>>>> dcd0ff9a
 }
 
 func (a *APIBackend) BlockByNumber(ctx context.Context, number rpc.BlockNumber) (*types.Block, error) {
 	if number == rpc.LatestBlockNumber || number == rpc.PendingBlockNumber {
-<<<<<<< HEAD
-		return a.BlockChain().CurrentBlock(), nil
-=======
-		currentHeader := a.blockChain().CurrentBlock()
+		currentHeader := a.BlockChain().CurrentBlock()
 		currentBlock := a.blockChain().GetBlock(currentHeader.Hash(), currentHeader.Number.Uint64())
 		if currentBlock == nil {
 			return nil, errors.New("can't find block for current header")
 		}
 		return currentBlock, nil
->>>>>>> dcd0ff9a
 	}
 	numUint, err := a.blockNumberToUint(ctx, number)
 	if err != nil {
@@ -482,13 +465,8 @@
 	return eth.NewArbEthereum(a.b.arb.BlockChain(), a.ChainDb()).StateAtBlock(ctx, block, reexec, base, checkLive, preferDisk)
 }
 
-<<<<<<< HEAD
-func (a *APIBackend) StateAtTransaction(ctx context.Context, block *types.Block, txIndex int, reexec uint64) (core.Message, vm.BlockContext, *state.StateDB, tracers.StateReleaseFunc, error) {
+func (a *APIBackend) StateAtTransaction(ctx context.Context, block *types.Block, txIndex int, reexec uint64) (*core.Message, vm.BlockContext, *state.StateDB, tracers.StateReleaseFunc, error) {
 	if !a.BlockChain().Config().IsArbitrumNitro(block.Number()) {
-=======
-func (a *APIBackend) StateAtTransaction(ctx context.Context, block *types.Block, txIndex int, reexec uint64) (*core.Message, vm.BlockContext, *state.StateDB, tracers.StateReleaseFunc, error) {
-	if !a.blockChain().Config().IsArbitrumNitro(block.Number()) {
->>>>>>> dcd0ff9a
 		return nil, vm.BlockContext{}, nil, nil, types.ErrUseFallback
 	}
 	// DEV: This assumes that `StateAtTransaction` only accesses the blockchain and chainDb fields
