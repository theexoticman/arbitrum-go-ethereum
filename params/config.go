--- conflicted
+++ resolved
@@ -998,13 +998,8 @@
 		IsBerlin:         c.IsBerlin(num),
 		IsLondon:         c.IsLondon(num),
 		IsMerge:          isMerge,
-<<<<<<< HEAD
 		IsShanghai:       c.IsShanghai(timestamp, currentArbosVersion),
-		isCancun:         c.IsCancun(timestamp),
-=======
-		IsShanghai:       c.IsShanghai(timestamp),
 		IsCancun:         c.IsCancun(timestamp),
->>>>>>> a0cb9316
 		isPrague:         c.IsPrague(timestamp),
 	}
 }