--- conflicted
+++ resolved
@@ -305,16 +305,11 @@
 	TerminalTotalDifficultyPassed bool `json:"terminalTotalDifficultyPassed,omitempty"`
 
 	// Various consensus engines
-<<<<<<< HEAD
-	Ethash *EthashConfig `json:"ethash,omitempty"`
-	Clique *CliqueConfig `json:"clique,omitempty"`
-
-	ArbitrumChainParams ArbitrumChainParams `json:"arbitrum,omitempty"`
-=======
 	Ethash    *EthashConfig `json:"ethash,omitempty"`
 	Clique    *CliqueConfig `json:"clique,omitempty"`
 	IsDevMode bool          `json:"isDev,omitempty"`
->>>>>>> ea782809
+
+	ArbitrumChainParams ArbitrumChainParams `json:"arbitrum,omitempty"`
 }
 
 // EthashConfig is the consensus engine configs for proof-of-work based sealing.
