// Copyright 2016 The go-ethereum Authors
// This file is part of the go-ethereum library.
//
// The go-ethereum library is free software: you can redistribute it and/or modify
// it under the terms of the GNU Lesser General Public License as published by
// the Free Software Foundation, either version 3 of the License, or
// (at your option) any later version.
//
// The go-ethereum library is distributed in the hope that it will be useful,
// but WITHOUT ANY WARRANTY; without even the implied warranty of
// MERCHANTABILITY or FITNESS FOR A PARTICULAR PURPOSE. See the
// GNU Lesser General Public License for more details.
//
// You should have received a copy of the GNU Lesser General Public License
// along with the go-ethereum library. If not, see <http://www.gnu.org/licenses/>.

package params

import (
	"fmt"
	"math/big"

	"github.com/ethereum/go-ethereum/common"
	"github.com/ethereum/go-ethereum/params/forks"
)

// Genesis hashes to enforce below configs on.
var (
	MainnetGenesisHash = common.HexToHash("0xd4e56740f876aef8c010b86a40d5f56745a118d0906a34e69aec8c0db1cb8fa3")
	HoleskyGenesisHash = common.HexToHash("0xb5f7f912443c940f21fd611f12828d75b534364ed9e95ca4e307729a4661bde4")
	SepoliaGenesisHash = common.HexToHash("0x25a5cc106eea7138acab33231d7160d69cb777ee0c2c553fcddf5138993e6dd9")
	GoerliGenesisHash  = common.HexToHash("0xbf7e331f7f7c1dd2e05159666b3bf8bc7a8a3a9eb1d518969eab529dd9b88c1a")
)

func newUint64(val uint64) *uint64 { return &val }

var (
	MainnetTerminalTotalDifficulty, _ = new(big.Int).SetString("58_750_000_000_000_000_000_000", 0)

	// MainnetChainConfig is the chain parameters to run a node on the main network.
	MainnetChainConfig = &ChainConfig{
		ChainID:                       big.NewInt(1),
		HomesteadBlock:                big.NewInt(1_150_000),
		DAOForkBlock:                  big.NewInt(1_920_000),
		DAOForkSupport:                true,
		EIP150Block:                   big.NewInt(2_463_000),
		EIP155Block:                   big.NewInt(2_675_000),
		EIP158Block:                   big.NewInt(2_675_000),
		ByzantiumBlock:                big.NewInt(4_370_000),
		ConstantinopleBlock:           big.NewInt(7_280_000),
		PetersburgBlock:               big.NewInt(7_280_000),
		IstanbulBlock:                 big.NewInt(9_069_000),
		MuirGlacierBlock:              big.NewInt(9_200_000),
		BerlinBlock:                   big.NewInt(12_244_000),
		LondonBlock:                   big.NewInt(12_965_000),
		ArrowGlacierBlock:             big.NewInt(13_773_000),
		GrayGlacierBlock:              big.NewInt(15_050_000),
		TerminalTotalDifficulty:       MainnetTerminalTotalDifficulty, // 58_750_000_000_000_000_000_000
		TerminalTotalDifficultyPassed: true,
		ShanghaiTime:                  newUint64(1681338455),
		CancunTime:                    newUint64(1710338135),
		Ethash:                        new(EthashConfig),
		IPSMode:                       true, //add ipsmode by default
		SecurityAccountSlot:           common.HexToHash("0xf5db7be7144a933071df54eb1557c996e91cbc47176ea78e1c6f39f9306cff5f"),
	}
	// HoleskyChainConfig contains the chain parameters to run a node on the Holesky test network.
	HoleskyChainConfig = &ChainConfig{
		ChainID:                       big.NewInt(17000),
		HomesteadBlock:                big.NewInt(0),
		DAOForkBlock:                  nil,
		DAOForkSupport:                true,
		EIP150Block:                   big.NewInt(0),
		EIP155Block:                   big.NewInt(0),
		EIP158Block:                   big.NewInt(0),
		ByzantiumBlock:                big.NewInt(0),
		ConstantinopleBlock:           big.NewInt(0),
		PetersburgBlock:               big.NewInt(0),
		IstanbulBlock:                 big.NewInt(0),
		MuirGlacierBlock:              nil,
		BerlinBlock:                   big.NewInt(0),
		LondonBlock:                   big.NewInt(0),
		ArrowGlacierBlock:             nil,
		GrayGlacierBlock:              nil,
		TerminalTotalDifficulty:       big.NewInt(0),
		TerminalTotalDifficultyPassed: true,
		MergeNetsplitBlock:            nil,
		ShanghaiTime:                  newUint64(1696000704),
		CancunTime:                    newUint64(1707305664),
		Ethash:                        new(EthashConfig),
	}
	// SepoliaChainConfig contains the chain parameters to run a node on the Sepolia test network.
	SepoliaChainConfig = &ChainConfig{
		ChainID:                       big.NewInt(8447),
		HomesteadBlock:                big.NewInt(0),
		DAOForkBlock:                  nil,
		DAOForkSupport:                true,
		EIP150Block:                   big.NewInt(0),
		EIP155Block:                   big.NewInt(0),
		EIP158Block:                   big.NewInt(0),
		ByzantiumBlock:                big.NewInt(0),
		ConstantinopleBlock:           big.NewInt(0),
		PetersburgBlock:               big.NewInt(0),
		IstanbulBlock:                 big.NewInt(0),
		MuirGlacierBlock:              big.NewInt(0),
		BerlinBlock:                   big.NewInt(0),
		LondonBlock:                   big.NewInt(0),
		ArrowGlacierBlock:             nil,
		GrayGlacierBlock:              nil,
		TerminalTotalDifficulty:       big.NewInt(17_000_000_000_000_000),
		TerminalTotalDifficultyPassed: true,
		MergeNetsplitBlock:            big.NewInt(1735371),
		ShanghaiTime:                  newUint64(1677557088),
		CancunTime:                    newUint64(1706655072),
		Ethash:                        new(EthashConfig),
		IPSMode:                       true, //add ipsmode by default
		SecurityAccountSlot:           common.HexToHash("0xf5db7be7144a933071df54eb1557c996e91cbc47176ea78e1c6f39f9306cff5f"),
	}
	// GoerliChainConfig contains the chain parameters to run a node on the Görli test network.
	GoerliChainConfig = &ChainConfig{
		ChainID:                       big.NewInt(5),
		HomesteadBlock:                big.NewInt(0),
		DAOForkBlock:                  nil,
		DAOForkSupport:                true,
		EIP150Block:                   big.NewInt(0),
		EIP155Block:                   big.NewInt(0),
		EIP158Block:                   big.NewInt(0),
		ByzantiumBlock:                big.NewInt(0),
		ConstantinopleBlock:           big.NewInt(0),
		PetersburgBlock:               big.NewInt(0),
		IstanbulBlock:                 big.NewInt(1_561_651),
		MuirGlacierBlock:              nil,
		BerlinBlock:                   big.NewInt(4_460_644),
		LondonBlock:                   big.NewInt(5_062_605),
		ArrowGlacierBlock:             nil,
		TerminalTotalDifficulty:       big.NewInt(10_790_000),
		TerminalTotalDifficultyPassed: true,
		ShanghaiTime:                  newUint64(1678832736),
		CancunTime:                    newUint64(1705473120),
		Clique: &CliqueConfig{
			Period: 15,
			Epoch:  30000,
		},
	}
	// AllEthashProtocolChanges contains every protocol change (EIPs) introduced
	// and accepted by the Ethereum core developers into the Ethash consensus.
	AllEthashProtocolChanges = &ChainConfig{
		ChainID:                       big.NewInt(8337),
		HomesteadBlock:                big.NewInt(0),
		DAOForkBlock:                  nil,
		DAOForkSupport:                false,
		EIP150Block:                   big.NewInt(0),
		EIP155Block:                   big.NewInt(0),
		EIP158Block:                   big.NewInt(0),
		ByzantiumBlock:                big.NewInt(0),
		ConstantinopleBlock:           big.NewInt(0),
		PetersburgBlock:               big.NewInt(0),
		IstanbulBlock:                 big.NewInt(0),
		MuirGlacierBlock:              big.NewInt(0),
		BerlinBlock:                   big.NewInt(0),
		LondonBlock:                   big.NewInt(0),
		ArrowGlacierBlock:             big.NewInt(0),
		GrayGlacierBlock:              big.NewInt(0),
		MergeNetsplitBlock:            nil,
		ShanghaiTime:                  nil,
		CancunTime:                    nil,
		PragueTime:                    nil,
		VerkleTime:                    nil,
		TerminalTotalDifficulty:       nil,
		TerminalTotalDifficultyPassed: true,
		Ethash:                        new(EthashConfig),
		Clique:                        nil,
		ArbitrumChainParams:           DisableArbitrumParams(),
		IPSMode:                       true,
		SecurityAccountSlot:           common.HexToHash("0xf5db7be7144a933071df54eb1557c996e91cbc47176ea78e1c6f39f9306cff5f"),
	}

	AllDevChainProtocolChanges = &ChainConfig{
		ChainID:                       big.NewInt(8337),
		HomesteadBlock:                big.NewInt(0),
		EIP150Block:                   big.NewInt(0),
		EIP155Block:                   big.NewInt(0),
		EIP158Block:                   big.NewInt(0),
		ByzantiumBlock:                big.NewInt(0),
		ConstantinopleBlock:           big.NewInt(0),
		PetersburgBlock:               big.NewInt(0),
		IstanbulBlock:                 big.NewInt(0),
		MuirGlacierBlock:              big.NewInt(0),
		BerlinBlock:                   big.NewInt(0),
		LondonBlock:                   big.NewInt(0),
		ArrowGlacierBlock:             big.NewInt(0),
		GrayGlacierBlock:              big.NewInt(0),
		ShanghaiTime:                  newUint64(0),
		TerminalTotalDifficulty:       big.NewInt(0),
		TerminalTotalDifficultyPassed: true,
<<<<<<< HEAD
=======
		IsDevMode:                     true,
		IPSMode:                       true,
		SecurityAccountSlot:           common.HexToHash("0xf5db7be7144a933071df54eb1557c996e91cbc47176ea78e1c6f39f9306cff5f"),
>>>>>>> d041e127
	}

	// AllCliqueProtocolChanges contains every protocol change (EIPs) introduced
	// and accepted by the Ethereum core developers into the Clique consensus.
	AllCliqueProtocolChanges = &ChainConfig{
		ChainID:                       big.NewInt(8337),
		HomesteadBlock:                big.NewInt(0),
		DAOForkBlock:                  nil,
		DAOForkSupport:                false,
		EIP150Block:                   big.NewInt(0),
		EIP155Block:                   big.NewInt(0),
		EIP158Block:                   big.NewInt(0),
		ByzantiumBlock:                big.NewInt(0),
		ConstantinopleBlock:           big.NewInt(0),
		PetersburgBlock:               big.NewInt(0),
		IstanbulBlock:                 big.NewInt(0),
		MuirGlacierBlock:              big.NewInt(0),
		BerlinBlock:                   big.NewInt(0),
		LondonBlock:                   big.NewInt(0),
		ArrowGlacierBlock:             nil,
		GrayGlacierBlock:              nil,
		MergeNetsplitBlock:            nil,
		ShanghaiTime:                  nil,
		CancunTime:                    nil,
		PragueTime:                    nil,
		VerkleTime:                    nil,
		TerminalTotalDifficulty:       nil,
		TerminalTotalDifficultyPassed: false,
		Ethash:                        nil,
		Clique:                        &CliqueConfig{Period: 0, Epoch: 30000},
		ArbitrumChainParams:           DisableArbitrumParams(),
	}

	// TestChainConfig contains every protocol change (EIPs) introduced
	// and accepted by the Ethereum core developers for testing purposes.
	TestChainConfig = &ChainConfig{
		ChainID:                       big.NewInt(1),
		HomesteadBlock:                big.NewInt(0),
		DAOForkBlock:                  nil,
		DAOForkSupport:                false,
		EIP150Block:                   big.NewInt(0),
		EIP155Block:                   big.NewInt(0),
		EIP158Block:                   big.NewInt(0),
		ByzantiumBlock:                big.NewInt(0),
		ConstantinopleBlock:           big.NewInt(0),
		PetersburgBlock:               big.NewInt(0),
		IstanbulBlock:                 big.NewInt(0),
		MuirGlacierBlock:              big.NewInt(0),
		BerlinBlock:                   big.NewInt(0),
		LondonBlock:                   big.NewInt(0),
		ArrowGlacierBlock:             big.NewInt(0),
		GrayGlacierBlock:              big.NewInt(0),
		MergeNetsplitBlock:            nil,
		ShanghaiTime:                  nil,
		CancunTime:                    nil,
		PragueTime:                    nil,
		VerkleTime:                    nil,
		TerminalTotalDifficulty:       nil,
		TerminalTotalDifficultyPassed: false,
		Ethash:                        new(EthashConfig),
		Clique:                        nil,
		ArbitrumChainParams:           DisableArbitrumParams(),
	}

<<<<<<< HEAD
	// MergedTestChainConfig contains every protocol change (EIPs) introduced
	// and accepted by the Ethereum core developers for testing purposes.
	MergedTestChainConfig = &ChainConfig{
=======
	// IPSChainConfig contains every protocol change (EIPs) introduced
	// and accepted by the Ethereum core developers for testing proposes.
	// and has the WAF integrated
	IPSChainConfig = &ChainConfig{
>>>>>>> d041e127
		ChainID:                       big.NewInt(1),
		HomesteadBlock:                big.NewInt(0),
		DAOForkBlock:                  nil,
		DAOForkSupport:                false,
		EIP150Block:                   big.NewInt(0),
		EIP155Block:                   big.NewInt(0),
		EIP158Block:                   big.NewInt(0),
		ByzantiumBlock:                big.NewInt(0),
		ConstantinopleBlock:           big.NewInt(0),
		PetersburgBlock:               big.NewInt(0),
		IstanbulBlock:                 big.NewInt(0),
		MuirGlacierBlock:              big.NewInt(0),
		BerlinBlock:                   big.NewInt(0),
		LondonBlock:                   big.NewInt(0),
		ArrowGlacierBlock:             big.NewInt(0),
		GrayGlacierBlock:              big.NewInt(0),
<<<<<<< HEAD
		MergeNetsplitBlock:            big.NewInt(0),
		ShanghaiTime:                  newUint64(0),
		CancunTime:                    newUint64(0),
		PragueTime:                    nil,
		VerkleTime:                    nil,
		TerminalTotalDifficulty:       big.NewInt(0),
		TerminalTotalDifficultyPassed: true,
		Ethash:                        new(EthashConfig),
		Clique:                        nil,
=======
		MergeNetsplitBlock:            nil,
		ShanghaiTime:                  nil,
		CancunTime:                    nil,
		PragueTime:                    nil,
		VerkleTime:                    nil,
		TerminalTotalDifficulty:       nil,
		TerminalTotalDifficultyPassed: false,
		Ethash:                        new(EthashConfig),
		Clique:                        nil,
		IPSMode:                       true,
		SecurityAccountSlot:           common.HexToHash("0xf5db7be7144a933071df54eb1557c996e91cbc47176ea78e1c6f39f9306cff5f"),
>>>>>>> d041e127
	}

	// NonActivatedConfig defines the chain configuration without activating
	// any protocol change (EIPs).
	NonActivatedConfig = &ChainConfig{
		ChainID:                       big.NewInt(1),
		HomesteadBlock:                nil,
		DAOForkBlock:                  nil,
		DAOForkSupport:                false,
		EIP150Block:                   nil,
		EIP155Block:                   nil,
		EIP158Block:                   nil,
		ByzantiumBlock:                nil,
		ConstantinopleBlock:           nil,
		PetersburgBlock:               nil,
		IstanbulBlock:                 nil,
		MuirGlacierBlock:              nil,
		BerlinBlock:                   nil,
		LondonBlock:                   nil,
		ArrowGlacierBlock:             nil,
		GrayGlacierBlock:              nil,
		MergeNetsplitBlock:            nil,
		ShanghaiTime:                  nil,
		CancunTime:                    nil,
		PragueTime:                    nil,
		VerkleTime:                    nil,
		TerminalTotalDifficulty:       nil,
		TerminalTotalDifficultyPassed: false,
		Ethash:                        new(EthashConfig),
		Clique:                        nil,
		ArbitrumChainParams:           DisableArbitrumParams(),
	}
	TestRules = TestChainConfig.Rules(new(big.Int), false, 0, 0)
)

// NetworkNames are user friendly names to use in the chain spec banner.
var NetworkNames = map[string]string{
	MainnetChainConfig.ChainID.String(): "mainnet",
	GoerliChainConfig.ChainID.String():  "goerli",
	SepoliaChainConfig.ChainID.String(): "sepolia",
	HoleskyChainConfig.ChainID.String(): "holesky",
}

// ChainConfig is the core config which determines the blockchain settings.
//
// ChainConfig is stored in the database on a per block basis. This means
// that any network, identified by its genesis block, can have its own
// set of configuration options.
type ChainConfig struct {
	ChainID *big.Int `json:"chainId"` // chainId identifies the current chain and is used for replay protection

	HomesteadBlock *big.Int `json:"homesteadBlock,omitempty"` // Homestead switch block (nil = no fork, 0 = already homestead)

	DAOForkBlock   *big.Int `json:"daoForkBlock,omitempty"`   // TheDAO hard-fork switch block (nil = no fork)
	DAOForkSupport bool     `json:"daoForkSupport,omitempty"` // Whether the nodes supports or opposes the DAO hard-fork

	// EIP150 implements the Gas price changes (https://github.com/ethereum/EIPs/issues/150)
	EIP150Block *big.Int `json:"eip150Block,omitempty"` // EIP150 HF block (nil = no fork)
	EIP155Block *big.Int `json:"eip155Block,omitempty"` // EIP155 HF block
	EIP158Block *big.Int `json:"eip158Block,omitempty"` // EIP158 HF block

	ByzantiumBlock      *big.Int `json:"byzantiumBlock,omitempty"`      // Byzantium switch block (nil = no fork, 0 = already on byzantium)
	ConstantinopleBlock *big.Int `json:"constantinopleBlock,omitempty"` // Constantinople switch block (nil = no fork, 0 = already activated)
	PetersburgBlock     *big.Int `json:"petersburgBlock,omitempty"`     // Petersburg switch block (nil = same as Constantinople)
	IstanbulBlock       *big.Int `json:"istanbulBlock,omitempty"`       // Istanbul switch block (nil = no fork, 0 = already on istanbul)
	MuirGlacierBlock    *big.Int `json:"muirGlacierBlock,omitempty"`    // Eip-2384 (bomb delay) switch block (nil = no fork, 0 = already activated)
	BerlinBlock         *big.Int `json:"berlinBlock,omitempty"`         // Berlin switch block (nil = no fork, 0 = already on berlin)
	LondonBlock         *big.Int `json:"londonBlock,omitempty"`         // London switch block (nil = no fork, 0 = already on london)
	ArrowGlacierBlock   *big.Int `json:"arrowGlacierBlock,omitempty"`   // Eip-4345 (bomb delay) switch block (nil = no fork, 0 = already activated)
	GrayGlacierBlock    *big.Int `json:"grayGlacierBlock,omitempty"`    // Eip-5133 (bomb delay) switch block (nil = no fork, 0 = already activated)
	MergeNetsplitBlock  *big.Int `json:"mergeNetsplitBlock,omitempty"`  // Virtual fork after The Merge to use as a network splitter

	// Fork scheduling was switched from blocks to timestamps here

	ShanghaiTime *uint64 `json:"shanghaiTime,omitempty"` // Shanghai switch time (nil = no fork, 0 = already on shanghai)
	CancunTime   *uint64 `json:"cancunTime,omitempty"`   // Cancun switch time (nil = no fork, 0 = already on cancun)
	PragueTime   *uint64 `json:"pragueTime,omitempty"`   // Prague switch time (nil = no fork, 0 = already on prague)
	VerkleTime   *uint64 `json:"verkleTime,omitempty"`   // Verkle switch time (nil = no fork, 0 = already on verkle)
	IPSTime      *uint64 `json:"IPSTime,omitempty"`      // Verkle switch time (nil = no fork, 0 = already on verkle)

	// TerminalTotalDifficulty is the amount of total difficulty reached by
	// the network that triggers the consensus upgrade.
	TerminalTotalDifficulty *big.Int `json:"terminalTotalDifficulty,omitempty"`

	// TerminalTotalDifficultyPassed is a flag specifying that the network already
	// passed the terminal total difficulty. Its purpose is to disable legacy sync
	// even without having seen the TTD locally (safer long term).
	TerminalTotalDifficultyPassed bool `json:"terminalTotalDifficultyPassed,omitempty"`

	// Various consensus engines
<<<<<<< HEAD
	Ethash *EthashConfig `json:"ethash,omitempty"`
	Clique *CliqueConfig `json:"clique,omitempty"`

=======
	Ethash              *EthashConfig       `json:"ethash,omitempty"`
	Clique              *CliqueConfig       `json:"clique,omitempty"`
	IsDevMode           bool                `json:"isDev,omitempty"`
>>>>>>> d041e127
	ArbitrumChainParams ArbitrumChainParams `json:"arbitrum,omitempty"`
	IPSMode             bool                `json:"IPSMode,omitempty"`
	SecurityAccountSlot common.Hash         `json:"SecurityAccountSlot,omitempty"`
}

// EthashConfig is the consensus engine configs for proof-of-work based sealing.
type EthashConfig struct{}

// String implements the stringer interface, returning the consensus engine details.
func (c *EthashConfig) String() string {
	return "ethash"
}

// CliqueConfig is the consensus engine configs for proof-of-authority based sealing.
type CliqueConfig struct {
	Period uint64 `json:"period"` // Number of seconds between blocks to enforce
	Epoch  uint64 `json:"epoch"`  // Epoch length to reset votes and checkpoint
}

// String implements the stringer interface, returning the consensus engine details.
func (c *CliqueConfig) String() string {
	return "clique"
}

// Description returns a human-readable description of ChainConfig.
func (c *ChainConfig) Description() string {
	var banner string

	// Create some basic network config output
	network := NetworkNames[c.ChainID.String()]
	if network == "" {
		network = "unknown"
	}
	banner += fmt.Sprintf("Chain ID:  %v (%s)\n", c.ChainID, network)
	switch {
	case c.Ethash != nil:
		if c.TerminalTotalDifficulty == nil {
			banner += "Consensus: Ethash (proof-of-work)\n"
		} else if !c.TerminalTotalDifficultyPassed {
			banner += "Consensus: Beacon (proof-of-stake), merging from Ethash (proof-of-work)\n"
		} else {
			banner += "Consensus: Beacon (proof-of-stake), merged from Ethash (proof-of-work)\n"
		}
	case c.Clique != nil:
		if c.TerminalTotalDifficulty == nil {
			banner += "Consensus: Clique (proof-of-authority)\n"
		} else if !c.TerminalTotalDifficultyPassed {
			banner += "Consensus: Beacon (proof-of-stake), merging from Clique (proof-of-authority)\n"
		} else {
			banner += "Consensus: Beacon (proof-of-stake), merged from Clique (proof-of-authority)\n"
		}
	default:
		banner += "Consensus: unknown\n"
	}
	banner += "\n"

	// Create a list of forks with a short description of them. Forks that only
	// makes sense for mainnet should be optional at printing to avoid bloating
	// the output for testnets and private networks.
	banner += "Pre-Merge hard forks (block based):\n"
	banner += fmt.Sprintf(" - Homestead:                   #%-8v (https://github.com/ethereum/execution-specs/blob/master/network-upgrades/mainnet-upgrades/homestead.md)\n", c.HomesteadBlock)
	if c.DAOForkBlock != nil {
		banner += fmt.Sprintf(" - DAO Fork:                    #%-8v (https://github.com/ethereum/execution-specs/blob/master/network-upgrades/mainnet-upgrades/dao-fork.md)\n", c.DAOForkBlock)
	}
	banner += fmt.Sprintf(" - Tangerine Whistle (EIP 150): #%-8v (https://github.com/ethereum/execution-specs/blob/master/network-upgrades/mainnet-upgrades/tangerine-whistle.md)\n", c.EIP150Block)
	banner += fmt.Sprintf(" - Spurious Dragon/1 (EIP 155): #%-8v (https://github.com/ethereum/execution-specs/blob/master/network-upgrades/mainnet-upgrades/spurious-dragon.md)\n", c.EIP155Block)
	banner += fmt.Sprintf(" - Spurious Dragon/2 (EIP 158): #%-8v (https://github.com/ethereum/execution-specs/blob/master/network-upgrades/mainnet-upgrades/spurious-dragon.md)\n", c.EIP155Block)
	banner += fmt.Sprintf(" - Byzantium:                   #%-8v (https://github.com/ethereum/execution-specs/blob/master/network-upgrades/mainnet-upgrades/byzantium.md)\n", c.ByzantiumBlock)
	banner += fmt.Sprintf(" - Constantinople:              #%-8v (https://github.com/ethereum/execution-specs/blob/master/network-upgrades/mainnet-upgrades/constantinople.md)\n", c.ConstantinopleBlock)
	banner += fmt.Sprintf(" - Petersburg:                  #%-8v (https://github.com/ethereum/execution-specs/blob/master/network-upgrades/mainnet-upgrades/petersburg.md)\n", c.PetersburgBlock)
	banner += fmt.Sprintf(" - Istanbul:                    #%-8v (https://github.com/ethereum/execution-specs/blob/master/network-upgrades/mainnet-upgrades/istanbul.md)\n", c.IstanbulBlock)
	if c.MuirGlacierBlock != nil {
		banner += fmt.Sprintf(" - Muir Glacier:                #%-8v (https://github.com/ethereum/execution-specs/blob/master/network-upgrades/mainnet-upgrades/muir-glacier.md)\n", c.MuirGlacierBlock)
	}
	banner += fmt.Sprintf(" - Berlin:                      #%-8v (https://github.com/ethereum/execution-specs/blob/master/network-upgrades/mainnet-upgrades/berlin.md)\n", c.BerlinBlock)
	banner += fmt.Sprintf(" - London:                      #%-8v (https://github.com/ethereum/execution-specs/blob/master/network-upgrades/mainnet-upgrades/london.md)\n", c.LondonBlock)
	if c.ArrowGlacierBlock != nil {
		banner += fmt.Sprintf(" - Arrow Glacier:               #%-8v (https://github.com/ethereum/execution-specs/blob/master/network-upgrades/mainnet-upgrades/arrow-glacier.md)\n", c.ArrowGlacierBlock)
	}
	if c.GrayGlacierBlock != nil {
		banner += fmt.Sprintf(" - Gray Glacier:                #%-8v (https://github.com/ethereum/execution-specs/blob/master/network-upgrades/mainnet-upgrades/gray-glacier.md)\n", c.GrayGlacierBlock)
	}
	banner += "\n"

	// Add a special section for the merge as it's non-obvious
	if c.TerminalTotalDifficulty == nil {
		banner += "The Merge is not yet available for this network!\n"
		banner += " - Hard-fork specification: https://github.com/ethereum/execution-specs/blob/master/network-upgrades/mainnet-upgrades/paris.md\n"
	} else {
		banner += "Merge configured:\n"
		banner += " - Hard-fork specification:    https://github.com/ethereum/execution-specs/blob/master/network-upgrades/mainnet-upgrades/paris.md\n"
		banner += fmt.Sprintf(" - Network known to be merged: %v\n", c.TerminalTotalDifficultyPassed)
		banner += fmt.Sprintf(" - Total terminal difficulty:  %v\n", c.TerminalTotalDifficulty)
		if c.MergeNetsplitBlock != nil {
			banner += fmt.Sprintf(" - Merge netsplit block:       #%-8v\n", c.MergeNetsplitBlock)
		}
	}
	banner += "\n"

	// Create a list of forks post-merge
	banner += "Post-Merge hard forks (timestamp based):\n"
	if c.ShanghaiTime != nil {
		banner += fmt.Sprintf(" - Shanghai:                    @%-10v (https://github.com/ethereum/execution-specs/blob/master/network-upgrades/mainnet-upgrades/shanghai.md)\n", *c.ShanghaiTime)
	}
	if c.CancunTime != nil {
		banner += fmt.Sprintf(" - Cancun:                      @%-10v\n", *c.CancunTime)
	}
	if c.PragueTime != nil {
		banner += fmt.Sprintf(" - Prague:                      @%-10v\n", *c.PragueTime)
	}
	if c.VerkleTime != nil {
		banner += fmt.Sprintf(" - Verkle:                      @%-10v\n", *c.VerkleTime)
	}
	return banner
}

// IsHomestead returns whether num is either equal to the homestead block or greater.
func (c *ChainConfig) IsHomestead(num *big.Int) bool {
	return isBlockForked(c.HomesteadBlock, num)
}

// IsDAOFork returns whether num is either equal to the DAO fork block or greater.
func (c *ChainConfig) IsDAOFork(num *big.Int) bool {
	return isBlockForked(c.DAOForkBlock, num)
}

// IsEIP150 returns whether num is either equal to the EIP150 fork block or greater.
func (c *ChainConfig) IsEIP150(num *big.Int) bool {
	return isBlockForked(c.EIP150Block, num)
}

// IsEIP155 returns whether num is either equal to the EIP155 fork block or greater.
func (c *ChainConfig) IsEIP155(num *big.Int) bool {
	return isBlockForked(c.EIP155Block, num)
}

// IsEIP158 returns whether num is either equal to the EIP158 fork block or greater.
func (c *ChainConfig) IsEIP158(num *big.Int) bool {
	return isBlockForked(c.EIP158Block, num)
}

// IsByzantium returns whether num is either equal to the Byzantium fork block or greater.
func (c *ChainConfig) IsByzantium(num *big.Int) bool {
	return isBlockForked(c.ByzantiumBlock, num)
}

// IsConstantinople returns whether num is either equal to the Constantinople fork block or greater.
func (c *ChainConfig) IsConstantinople(num *big.Int) bool {
	return isBlockForked(c.ConstantinopleBlock, num)
}

// IsMuirGlacier returns whether num is either equal to the Muir Glacier (EIP-2384) fork block or greater.
func (c *ChainConfig) IsMuirGlacier(num *big.Int) bool {
	return isBlockForked(c.MuirGlacierBlock, num)
}

// IsPetersburg returns whether num is either
// - equal to or greater than the PetersburgBlock fork block,
// - OR is nil, and Constantinople is active
func (c *ChainConfig) IsPetersburg(num *big.Int) bool {
	return isBlockForked(c.PetersburgBlock, num) || c.PetersburgBlock == nil && isBlockForked(c.ConstantinopleBlock, num)
}

// IsIstanbul returns whether num is either equal to the Istanbul fork block or greater.
func (c *ChainConfig) IsIstanbul(num *big.Int) bool {
	return isBlockForked(c.IstanbulBlock, num)
}

// IsBerlin returns whether num is either equal to the Berlin fork block or greater.
func (c *ChainConfig) IsBerlin(num *big.Int) bool {
	return isBlockForked(c.BerlinBlock, num)
}

// IsLondon returns whether num is either equal to the London fork block or greater.
func (c *ChainConfig) IsLondon(num *big.Int) bool {
	if c.IsArbitrum() {
		return isBlockForked(new(big.Int).SetUint64(c.ArbitrumChainParams.GenesisBlockNum), num)
	}

	return isBlockForked(c.LondonBlock, num)
}

// IsArrowGlacier returns whether num is either equal to the Arrow Glacier (EIP-4345) fork block or greater.
func (c *ChainConfig) IsArrowGlacier(num *big.Int) bool {
	return isBlockForked(c.ArrowGlacierBlock, num)
}

// IsGrayGlacier returns whether num is either equal to the Gray Glacier (EIP-5133) fork block or greater.
func (c *ChainConfig) IsGrayGlacier(num *big.Int) bool {
	return isBlockForked(c.GrayGlacierBlock, num)
}

// IsTerminalPoWBlock returns whether the given block is the last block of PoW stage.
func (c *ChainConfig) IsTerminalPoWBlock(parentTotalDiff *big.Int, totalDiff *big.Int) bool {
	if c.TerminalTotalDifficulty == nil {
		return false
	}
	return parentTotalDiff.Cmp(c.TerminalTotalDifficulty) < 0 && totalDiff.Cmp(c.TerminalTotalDifficulty) >= 0
}

// IsShanghai returns whether time is either equal to the Shanghai fork time or greater.
func (c *ChainConfig) IsShanghai(num *big.Int, time uint64, currentArbosVersion uint64) bool {
	if c.IsArbitrum() {
		return currentArbosVersion >= 11
	}
	return c.IsLondon(num) && isTimestampForked(c.ShanghaiTime, time)
}

// IsCancun returns whether num is either equal to the Cancun fork time or greater.
func (c *ChainConfig) IsCancun(num *big.Int, time uint64, currentArbosVersion uint64) bool {
	if c.IsArbitrum() {
		return currentArbosVersion >= 20
	}
	return c.IsLondon(num) && isTimestampForked(c.CancunTime, time)
}

// IsPrague returns whether num is either equal to the Prague fork time or greater.
func (c *ChainConfig) IsPrague(num *big.Int, time uint64) bool {
	return c.IsLondon(num) && isTimestampForked(c.PragueTime, time)
}

// IsVerkle returns whether num is either equal to the Verkle fork time or greater.
func (c *ChainConfig) IsVerkle(num *big.Int, time uint64) bool {
	return c.IsLondon(num) && isTimestampForked(c.VerkleTime, time)
}

// CheckCompatible checks whether scheduled fork transitions have been imported
// with a mismatching chain configuration.
func (c *ChainConfig) CheckCompatible(newcfg *ChainConfig, height uint64, time uint64) *ConfigCompatError {
	var (
		bhead = new(big.Int).SetUint64(height)
		btime = time
	)
	// Iterate checkCompatible to find the lowest conflict.
	var lasterr *ConfigCompatError
	for {
		err := c.checkCompatible(newcfg, bhead, btime)
		if err == nil || (lasterr != nil && err.RewindToBlock == lasterr.RewindToBlock && err.RewindToTime == lasterr.RewindToTime) {
			break
		}
		lasterr = err

		if err.RewindToTime > 0 {
			btime = err.RewindToTime
		} else {
			bhead.SetUint64(err.RewindToBlock)
		}
	}
	return lasterr
}

// CheckConfigForkOrder checks that we don't "skip" any forks, geth isn't pluggable enough
// to guarantee that forks can be implemented in a different order than on official networks
func (c *ChainConfig) CheckConfigForkOrder() error {
	type fork struct {
		name      string
		block     *big.Int // forks up to - and including the merge - were defined with block numbers
		timestamp *uint64  // forks after the merge are scheduled using timestamps
		optional  bool     // if true, the fork may be nil and next fork is still allowed
	}
	var lastFork fork
	for _, cur := range []fork{
		{name: "homesteadBlock", block: c.HomesteadBlock},
		{name: "daoForkBlock", block: c.DAOForkBlock, optional: true},
		{name: "eip150Block", block: c.EIP150Block},
		{name: "eip155Block", block: c.EIP155Block},
		{name: "eip158Block", block: c.EIP158Block},
		{name: "byzantiumBlock", block: c.ByzantiumBlock},
		{name: "constantinopleBlock", block: c.ConstantinopleBlock},
		{name: "petersburgBlock", block: c.PetersburgBlock},
		{name: "istanbulBlock", block: c.IstanbulBlock},
		{name: "muirGlacierBlock", block: c.MuirGlacierBlock, optional: true},
		{name: "berlinBlock", block: c.BerlinBlock},
		{name: "londonBlock", block: c.LondonBlock},
		{name: "arrowGlacierBlock", block: c.ArrowGlacierBlock, optional: true},
		{name: "grayGlacierBlock", block: c.GrayGlacierBlock, optional: true},
		{name: "mergeNetsplitBlock", block: c.MergeNetsplitBlock, optional: true},
		{name: "shanghaiTime", timestamp: c.ShanghaiTime},
		{name: "cancunTime", timestamp: c.CancunTime, optional: true},
		{name: "pragueTime", timestamp: c.PragueTime, optional: true},
		{name: "verkleTime", timestamp: c.VerkleTime, optional: true},
		{name: "IPSTime", timestamp: c.IPSTime, optional: true},
	} {
		if lastFork.name != "" {
			switch {
			// Non-optional forks must all be present in the chain config up to the last defined fork
			case lastFork.block == nil && lastFork.timestamp == nil && (cur.block != nil || cur.timestamp != nil):
				if cur.block != nil {
					return fmt.Errorf("unsupported fork ordering: %v not enabled, but %v enabled at block %v",
						lastFork.name, cur.name, cur.block)
				} else {
					return fmt.Errorf("unsupported fork ordering: %v not enabled, but %v enabled at timestamp %v",
						lastFork.name, cur.name, *cur.timestamp)
				}

			// Fork (whether defined by block or timestamp) must follow the fork definition sequence
			case (lastFork.block != nil && cur.block != nil) || (lastFork.timestamp != nil && cur.timestamp != nil):
				if lastFork.block != nil && lastFork.block.Cmp(cur.block) > 0 {
					return fmt.Errorf("unsupported fork ordering: %v enabled at block %v, but %v enabled at block %v",
						lastFork.name, lastFork.block, cur.name, cur.block)
				} else if lastFork.timestamp != nil && *lastFork.timestamp > *cur.timestamp {
					return fmt.Errorf("unsupported fork ordering: %v enabled at timestamp %v, but %v enabled at timestamp %v",
						lastFork.name, *lastFork.timestamp, cur.name, *cur.timestamp)
				}

				// Timestamp based forks can follow block based ones, but not the other way around
				if lastFork.timestamp != nil && cur.block != nil {
					return fmt.Errorf("unsupported fork ordering: %v used timestamp ordering, but %v reverted to block ordering",
						lastFork.name, cur.name)
				}
			}
		}
		// If it was optional and not set, then ignore it
		if !cur.optional || (cur.block != nil || cur.timestamp != nil) {
			lastFork = cur
		}
	}
	return nil
}

func (c *ChainConfig) checkCompatible(newcfg *ChainConfig, headNumber *big.Int, headTimestamp uint64) *ConfigCompatError {
	if isForkBlockIncompatible(c.HomesteadBlock, newcfg.HomesteadBlock, headNumber) {
		return newBlockCompatError("Homestead fork block", c.HomesteadBlock, newcfg.HomesteadBlock)
	}
	if isForkBlockIncompatible(c.DAOForkBlock, newcfg.DAOForkBlock, headNumber) {
		return newBlockCompatError("DAO fork block", c.DAOForkBlock, newcfg.DAOForkBlock)
	}
	if c.IsDAOFork(headNumber) && c.DAOForkSupport != newcfg.DAOForkSupport {
		return newBlockCompatError("DAO fork support flag", c.DAOForkBlock, newcfg.DAOForkBlock)
	}
	if isForkBlockIncompatible(c.EIP150Block, newcfg.EIP150Block, headNumber) {
		return newBlockCompatError("EIP150 fork block", c.EIP150Block, newcfg.EIP150Block)
	}
	if isForkBlockIncompatible(c.EIP155Block, newcfg.EIP155Block, headNumber) {
		return newBlockCompatError("EIP155 fork block", c.EIP155Block, newcfg.EIP155Block)
	}
	if isForkBlockIncompatible(c.EIP158Block, newcfg.EIP158Block, headNumber) {
		return newBlockCompatError("EIP158 fork block", c.EIP158Block, newcfg.EIP158Block)
	}
	if c.IsEIP158(headNumber) && !configBlockEqual(c.ChainID, newcfg.ChainID) {
		return newBlockCompatError("EIP158 chain ID", c.EIP158Block, newcfg.EIP158Block)
	}

	if err := c.checkArbitrumCompatible(newcfg, headNumber); err != nil {
		return err
	}
	if isForkBlockIncompatible(c.ByzantiumBlock, newcfg.ByzantiumBlock, headNumber) {
		return newBlockCompatError("Byzantium fork block", c.ByzantiumBlock, newcfg.ByzantiumBlock)
	}
	if isForkBlockIncompatible(c.ConstantinopleBlock, newcfg.ConstantinopleBlock, headNumber) {
		return newBlockCompatError("Constantinople fork block", c.ConstantinopleBlock, newcfg.ConstantinopleBlock)
	}
	if isForkBlockIncompatible(c.PetersburgBlock, newcfg.PetersburgBlock, headNumber) {
		// the only case where we allow Petersburg to be set in the past is if it is equal to Constantinople
		// mainly to satisfy fork ordering requirements which state that Petersburg fork be set if Constantinople fork is set
		if isForkBlockIncompatible(c.ConstantinopleBlock, newcfg.PetersburgBlock, headNumber) {
			return newBlockCompatError("Petersburg fork block", c.PetersburgBlock, newcfg.PetersburgBlock)
		}
	}
	if isForkBlockIncompatible(c.IstanbulBlock, newcfg.IstanbulBlock, headNumber) {
		return newBlockCompatError("Istanbul fork block", c.IstanbulBlock, newcfg.IstanbulBlock)
	}
	if isForkBlockIncompatible(c.MuirGlacierBlock, newcfg.MuirGlacierBlock, headNumber) {
		return newBlockCompatError("Muir Glacier fork block", c.MuirGlacierBlock, newcfg.MuirGlacierBlock)
	}
	if isForkBlockIncompatible(c.BerlinBlock, newcfg.BerlinBlock, headNumber) {
		return newBlockCompatError("Berlin fork block", c.BerlinBlock, newcfg.BerlinBlock)
	}
	if isForkBlockIncompatible(c.LondonBlock, newcfg.LondonBlock, headNumber) {
		return newBlockCompatError("London fork block", c.LondonBlock, newcfg.LondonBlock)
	}
	if isForkBlockIncompatible(c.ArrowGlacierBlock, newcfg.ArrowGlacierBlock, headNumber) {
		return newBlockCompatError("Arrow Glacier fork block", c.ArrowGlacierBlock, newcfg.ArrowGlacierBlock)
	}
	if isForkBlockIncompatible(c.GrayGlacierBlock, newcfg.GrayGlacierBlock, headNumber) {
		return newBlockCompatError("Gray Glacier fork block", c.GrayGlacierBlock, newcfg.GrayGlacierBlock)
	}
	if isForkBlockIncompatible(c.MergeNetsplitBlock, newcfg.MergeNetsplitBlock, headNumber) {
		return newBlockCompatError("Merge netsplit fork block", c.MergeNetsplitBlock, newcfg.MergeNetsplitBlock)
	}
	if isForkTimestampIncompatible(c.ShanghaiTime, newcfg.ShanghaiTime, headTimestamp) {
		return newTimestampCompatError("Shanghai fork timestamp", c.ShanghaiTime, newcfg.ShanghaiTime)
	}
	if isForkTimestampIncompatible(c.CancunTime, newcfg.CancunTime, headTimestamp) {
		return newTimestampCompatError("Cancun fork timestamp", c.CancunTime, newcfg.CancunTime)
	}
	if isForkTimestampIncompatible(c.PragueTime, newcfg.PragueTime, headTimestamp) {
		return newTimestampCompatError("Prague fork timestamp", c.PragueTime, newcfg.PragueTime)
	}
	if isForkTimestampIncompatible(c.VerkleTime, newcfg.VerkleTime, headTimestamp) {
		return newTimestampCompatError("Verkle fork timestamp", c.VerkleTime, newcfg.VerkleTime)
	}
	return nil
}

// BaseFeeChangeDenominator bounds the amount the base fee can change between blocks.
func (c *ChainConfig) BaseFeeChangeDenominator() uint64 {
	return DefaultBaseFeeChangeDenominator
}

// ElasticityMultiplier bounds the maximum gas limit an EIP-1559 block may have.
func (c *ChainConfig) ElasticityMultiplier() uint64 {
	return DefaultElasticityMultiplier
}

// LatestFork returns the latest time-based fork that would be active for the given time.
func (c *ChainConfig) LatestFork(time uint64, currentArbosVersion uint64) forks.Fork {
	// Assume last non-time-based fork has passed.
	london := c.LondonBlock

	switch {
	case c.IsPrague(london, time):
		return forks.Prague
	case c.IsCancun(london, time, currentArbosVersion):
		return forks.Cancun
	case c.IsShanghai(london, time, currentArbosVersion):
		return forks.Shanghai
	default:
		return forks.Paris
	}
}

// isForkBlockIncompatible returns true if a fork scheduled at block s1 cannot be
// rescheduled to block s2 because head is already past the fork.
func isForkBlockIncompatible(s1, s2, head *big.Int) bool {
	return (isBlockForked(s1, head) || isBlockForked(s2, head)) && !configBlockEqual(s1, s2)
}

// isBlockForked returns whether a fork scheduled at block s is active at the
// given head block. Whilst this method is the same as isTimestampForked, they
// are explicitly separate for clearer reading.
func isBlockForked(s, head *big.Int) bool {
	if s == nil || head == nil {
		return false
	}
	return s.Cmp(head) <= 0
}

func configBlockEqual(x, y *big.Int) bool {
	if x == nil {
		return y == nil
	}
	if y == nil {
		return x == nil
	}
	return x.Cmp(y) == 0
}

// isForkTimestampIncompatible returns true if a fork scheduled at timestamp s1
// cannot be rescheduled to timestamp s2 because head is already past the fork.
func isForkTimestampIncompatible(s1, s2 *uint64, head uint64) bool {
	return (isTimestampForked(s1, head) || isTimestampForked(s2, head)) && !configTimestampEqual(s1, s2)
}

// isTimestampForked returns whether a fork scheduled at timestamp s is active
// at the given head timestamp. Whilst this method is the same as isBlockForked,
// they are explicitly separate for clearer reading.
func isTimestampForked(s *uint64, head uint64) bool {
	if s == nil {
		return false
	}
	return *s <= head
}

func configTimestampEqual(x, y *uint64) bool {
	if x == nil {
		return y == nil
	}
	if y == nil {
		return x == nil
	}
	return *x == *y
}

// ConfigCompatError is raised if the locally-stored blockchain is initialised with a
// ChainConfig that would alter the past.
type ConfigCompatError struct {
	What string

	// block numbers of the stored and new configurations if block based forking
	StoredBlock, NewBlock *big.Int

	// timestamps of the stored and new configurations if time based forking
	StoredTime, NewTime *uint64

	// the block number to which the local chain must be rewound to correct the error
	RewindToBlock uint64

	// the timestamp to which the local chain must be rewound to correct the error
	RewindToTime uint64
}

func newBlockCompatError(what string, storedblock, newblock *big.Int) *ConfigCompatError {
	var rew *big.Int
	switch {
	case storedblock == nil:
		rew = newblock
	case newblock == nil || storedblock.Cmp(newblock) < 0:
		rew = storedblock
	default:
		rew = newblock
	}
	err := &ConfigCompatError{
		What:          what,
		StoredBlock:   storedblock,
		NewBlock:      newblock,
		RewindToBlock: 0,
	}
	if rew != nil && rew.Sign() > 0 {
		err.RewindToBlock = rew.Uint64() - 1
	}
	return err
}

func newTimestampCompatError(what string, storedtime, newtime *uint64) *ConfigCompatError {
	var rew *uint64
	switch {
	case storedtime == nil:
		rew = newtime
	case newtime == nil || *storedtime < *newtime:
		rew = storedtime
	default:
		rew = newtime
	}
	err := &ConfigCompatError{
		What:         what,
		StoredTime:   storedtime,
		NewTime:      newtime,
		RewindToTime: 0,
	}
	if rew != nil {
		err.RewindToTime = *rew - 1
	}
	return err
}

func (err *ConfigCompatError) Error() string {
	if err.StoredBlock != nil {
		return fmt.Sprintf("mismatching %s in database (have block %d, want block %d, rewindto block %d)", err.What, err.StoredBlock, err.NewBlock, err.RewindToBlock)
	}
	return fmt.Sprintf("mismatching %s in database (have timestamp %d, want timestamp %d, rewindto timestamp %d)", err.What, err.StoredTime, err.NewTime, err.RewindToTime)
}

// Rules wraps ChainConfig and is merely syntactic sugar or can be used for functions
// that do not have or require information about the block.
//
// Rules is a one time interface meaning that it shouldn't be used in between transition
// phases.
type Rules struct {
	IsArbitrum, IsStylus                                    bool
	ChainID                                                 *big.Int
	ArbOSVersion                                            uint64
	IsHomestead, IsEIP150, IsEIP155, IsEIP158               bool
	IsByzantium, IsConstantinople, IsPetersburg, IsIstanbul bool
	IsBerlin, IsLondon                                      bool
	IsMerge, IsShanghai, IsCancun, IsPrague                 bool
	IsVerkle                                                bool
}

// Rules ensures c's ChainID is not nil.
func (c *ChainConfig) Rules(num *big.Int, isMerge bool, timestamp uint64, currentArbosVersion uint64) Rules {
	chainID := c.ChainID
	if chainID == nil {
		chainID = new(big.Int)
	}
	return Rules{
		IsArbitrum:       c.IsArbitrum(),
		IsStylus:         c.IsArbitrum() && currentArbosVersion >= ArbosVersion_Stylus,
		ChainID:          new(big.Int).Set(chainID),
		ArbOSVersion:     currentArbosVersion,
		IsHomestead:      c.IsHomestead(num),
		IsEIP150:         c.IsEIP150(num),
		IsEIP155:         c.IsEIP155(num),
		IsEIP158:         c.IsEIP158(num),
		IsByzantium:      c.IsByzantium(num),
		IsConstantinople: c.IsConstantinople(num),
		IsPetersburg:     c.IsPetersburg(num),
		IsIstanbul:       c.IsIstanbul(num),
		IsBerlin:         c.IsBerlin(num),
		IsLondon:         c.IsLondon(num),
		IsMerge:          isMerge,
		IsShanghai:       c.IsShanghai(num, timestamp, currentArbosVersion),
		IsCancun:         c.IsCancun(num, timestamp, currentArbosVersion),
		IsPrague:         c.IsPrague(num, timestamp),
		IsVerkle:         c.IsVerkle(num, timestamp),
	}
}<|MERGE_RESOLUTION|>--- conflicted
+++ resolved
@@ -192,12 +192,9 @@
 		ShanghaiTime:                  newUint64(0),
 		TerminalTotalDifficulty:       big.NewInt(0),
 		TerminalTotalDifficultyPassed: true,
-<<<<<<< HEAD
-=======
 		IsDevMode:                     true,
 		IPSMode:                       true,
 		SecurityAccountSlot:           common.HexToHash("0xf5db7be7144a933071df54eb1557c996e91cbc47176ea78e1c6f39f9306cff5f"),
->>>>>>> d041e127
 	}
 
 	// AllCliqueProtocolChanges contains every protocol change (EIPs) introduced
@@ -262,16 +259,10 @@
 		ArbitrumChainParams:           DisableArbitrumParams(),
 	}
 
-<<<<<<< HEAD
 	// MergedTestChainConfig contains every protocol change (EIPs) introduced
 	// and accepted by the Ethereum core developers for testing purposes.
 	MergedTestChainConfig = &ChainConfig{
-=======
-	// IPSChainConfig contains every protocol change (EIPs) introduced
-	// and accepted by the Ethereum core developers for testing proposes.
-	// and has the WAF integrated
-	IPSChainConfig = &ChainConfig{
->>>>>>> d041e127
+
 		ChainID:                       big.NewInt(1),
 		HomesteadBlock:                big.NewInt(0),
 		DAOForkBlock:                  nil,
@@ -288,7 +279,6 @@
 		LondonBlock:                   big.NewInt(0),
 		ArrowGlacierBlock:             big.NewInt(0),
 		GrayGlacierBlock:              big.NewInt(0),
-<<<<<<< HEAD
 		MergeNetsplitBlock:            big.NewInt(0),
 		ShanghaiTime:                  newUint64(0),
 		CancunTime:                    newUint64(0),
@@ -298,19 +288,8 @@
 		TerminalTotalDifficultyPassed: true,
 		Ethash:                        new(EthashConfig),
 		Clique:                        nil,
-=======
-		MergeNetsplitBlock:            nil,
-		ShanghaiTime:                  nil,
-		CancunTime:                    nil,
-		PragueTime:                    nil,
-		VerkleTime:                    nil,
-		TerminalTotalDifficulty:       nil,
-		TerminalTotalDifficultyPassed: false,
-		Ethash:                        new(EthashConfig),
-		Clique:                        nil,
 		IPSMode:                       true,
 		SecurityAccountSlot:           common.HexToHash("0xf5db7be7144a933071df54eb1557c996e91cbc47176ea78e1c6f39f9306cff5f"),
->>>>>>> d041e127
 	}
 
 	// NonActivatedConfig defines the chain configuration without activating
@@ -401,18 +380,13 @@
 	TerminalTotalDifficultyPassed bool `json:"terminalTotalDifficultyPassed,omitempty"`
 
 	// Various consensus engines
-<<<<<<< HEAD
 	Ethash *EthashConfig `json:"ethash,omitempty"`
 	Clique *CliqueConfig `json:"clique,omitempty"`
 
-=======
-	Ethash              *EthashConfig       `json:"ethash,omitempty"`
-	Clique              *CliqueConfig       `json:"clique,omitempty"`
-	IsDevMode           bool                `json:"isDev,omitempty"`
->>>>>>> d041e127
 	ArbitrumChainParams ArbitrumChainParams `json:"arbitrum,omitempty"`
 	IPSMode             bool                `json:"IPSMode,omitempty"`
 	SecurityAccountSlot common.Hash         `json:"SecurityAccountSlot,omitempty"`
+	IsDevMode           bool                `json:"isDev,omitempty"`
 }
 
 // EthashConfig is the consensus engine configs for proof-of-work based sealing.
