// Copyright 2018 The go-ethereum Authors
// This file is part of the go-ethereum library.
//
// The go-ethereum library is free software: you can redistribute it and/or modify
// it under the terms of the GNU Lesser General Public License as published by
// the Free Software Foundation, either version 3 of the License, or
// (at your option) any later version.
//
// The go-ethereum library is distributed in the hope that it will be useful,
// but WITHOUT ANY WARRANTY; without even the implied warranty of
// MERCHANTABILITY or FITNESS FOR A PARTICULAR PURPOSE. See the
// GNU Lesser General Public License for more details.
//
// You should have received a copy of the GNU Lesser General Public License
// along with the go-ethereum library. If not, see <http://www.gnu.org/licenses/>.

package trie

import (
	"errors"
	"fmt"
	"io"
	"reflect"
	"runtime"
	"sync"
	"time"

	"github.com/VictoriaMetrics/fastcache"
	"github.com/ethereum/go-ethereum/common"
	"github.com/ethereum/go-ethereum/core/rawdb"
	"github.com/ethereum/go-ethereum/core/types"
	"github.com/ethereum/go-ethereum/ethdb"
	"github.com/ethereum/go-ethereum/log"
	"github.com/ethereum/go-ethereum/metrics"
	"github.com/ethereum/go-ethereum/rlp"
)

var (
	memcacheCleanHitMeter   = metrics.NewRegisteredMeter("trie/memcache/clean/hit", nil)
	memcacheCleanMissMeter  = metrics.NewRegisteredMeter("trie/memcache/clean/miss", nil)
	memcacheCleanReadMeter  = metrics.NewRegisteredMeter("trie/memcache/clean/read", nil)
	memcacheCleanWriteMeter = metrics.NewRegisteredMeter("trie/memcache/clean/write", nil)

	memcacheDirtyHitMeter   = metrics.NewRegisteredMeter("trie/memcache/dirty/hit", nil)
	memcacheDirtyMissMeter  = metrics.NewRegisteredMeter("trie/memcache/dirty/miss", nil)
	memcacheDirtyReadMeter  = metrics.NewRegisteredMeter("trie/memcache/dirty/read", nil)
	memcacheDirtyWriteMeter = metrics.NewRegisteredMeter("trie/memcache/dirty/write", nil)

	memcacheFlushTimeTimer  = metrics.NewRegisteredResettingTimer("trie/memcache/flush/time", nil)
	memcacheFlushNodesMeter = metrics.NewRegisteredMeter("trie/memcache/flush/nodes", nil)
	memcacheFlushSizeMeter  = metrics.NewRegisteredMeter("trie/memcache/flush/size", nil)

	memcacheGCTimeTimer  = metrics.NewRegisteredResettingTimer("trie/memcache/gc/time", nil)
	memcacheGCNodesMeter = metrics.NewRegisteredMeter("trie/memcache/gc/nodes", nil)
	memcacheGCSizeMeter  = metrics.NewRegisteredMeter("trie/memcache/gc/size", nil)

	memcacheCommitTimeTimer  = metrics.NewRegisteredResettingTimer("trie/memcache/commit/time", nil)
	memcacheCommitNodesMeter = metrics.NewRegisteredMeter("trie/memcache/commit/nodes", nil)
	memcacheCommitSizeMeter  = metrics.NewRegisteredMeter("trie/memcache/commit/size", nil)
)

// Database is an intermediate write layer between the trie data structures and
// the disk database. The aim is to accumulate trie writes in-memory and only
// periodically flush a couple tries to disk, garbage collecting the remainder.
//
// Note, the trie Database is **not** thread safe in its mutations, but it **is**
// thread safe in providing individual, independent node access. The rationale
// behind this split design is to provide read access to RPC handlers and sync
// servers even while the trie is executing expensive garbage collection.
type Database struct {
	diskdb ethdb.KeyValueStore // Persistent storage for matured trie nodes

	cleans  *fastcache.Cache            // GC friendly memory cache of clean node RLPs
	dirties map[common.Hash]*cachedNode // Data and references relationships of dirty trie nodes
	oldest  common.Hash                 // Oldest tracked node, flush-list head
	newest  common.Hash                 // Newest tracked node, flush-list tail

	gctime  time.Duration      // Time spent on garbage collection since last commit
	gcnodes uint64             // Nodes garbage collected since last commit
	gcsize  common.StorageSize // Data storage garbage collected since last commit

	flushtime  time.Duration      // Time spent on data flushing since last commit
	flushnodes uint64             // Nodes flushed since last commit
	flushsize  common.StorageSize // Data storage flushed since last commit

	dirtiesSize  common.StorageSize // Storage size of the dirty node cache (exc. metadata)
	childrenSize common.StorageSize // Storage size of the external children tracking
	preimages    *preimageStore     // The store for caching preimages

	lock sync.RWMutex
}

// rawNode is a simple binary blob used to differentiate between collapsed trie
// nodes and already encoded RLP binary blobs (while at the same time store them
// in the same cache fields).
type rawNode []byte

func (n rawNode) cache() (hashNode, bool)   { panic("this should never end up in a live trie") }
func (n rawNode) fstring(ind string) string { panic("this should never end up in a live trie") }

func (n rawNode) EncodeRLP(w io.Writer) error {
	_, err := w.Write(n)
	return err
}

// rawFullNode represents only the useful data content of a full node, with the
// caches and flags stripped out to minimize its data storage. This type honors
// the same RLP encoding as the original parent.
type rawFullNode [17]node

func (n rawFullNode) cache() (hashNode, bool)   { panic("this should never end up in a live trie") }
func (n rawFullNode) fstring(ind string) string { panic("this should never end up in a live trie") }

func (n rawFullNode) EncodeRLP(w io.Writer) error {
	eb := rlp.NewEncoderBuffer(w)
	n.encode(eb)
	return eb.Flush()
}

// rawShortNode represents only the useful data content of a short node, with the
// caches and flags stripped out to minimize its data storage. This type honors
// the same RLP encoding as the original parent.
type rawShortNode struct {
	Key []byte
	Val node
}

func (n rawShortNode) cache() (hashNode, bool)   { panic("this should never end up in a live trie") }
func (n rawShortNode) fstring(ind string) string { panic("this should never end up in a live trie") }

// cachedNode is all the information we know about a single cached trie node
// in the memory database write layer.
type cachedNode struct {
	node node   // Cached collapsed trie node, or raw rlp data
	size uint16 // Byte size of the useful cached data

	parents  uint32                 // Number of live nodes referencing this one
	children map[common.Hash]uint16 // External children referenced by this node

	flushPrev common.Hash // Previous node in the flush-list
	flushNext common.Hash // Next node in the flush-list
}

// cachedNodeSize is the raw size of a cachedNode data structure without any
// node data included. It's an approximate size, but should be a lot better
// than not counting them.
var cachedNodeSize = int(reflect.TypeOf(cachedNode{}).Size())

// cachedNodeChildrenSize is the raw size of an initialized but empty external
// reference map.
const cachedNodeChildrenSize = 48

// rlp returns the raw rlp encoded blob of the cached trie node, either directly
// from the cache, or by regenerating it from the collapsed node.
func (n *cachedNode) rlp() []byte {
	if node, ok := n.node.(rawNode); ok {
		return node
	}
	return nodeToBytes(n.node)
}

// obj returns the decoded and expanded trie node, either directly from the cache,
// or by regenerating it from the rlp encoded blob.
func (n *cachedNode) obj(hash common.Hash) node {
	if node, ok := n.node.(rawNode); ok {
		// The raw-blob format nodes are loaded from either from
		// clean cache or the database, they are all in their own
		// copy and safe to use unsafe decoder.
		return mustDecodeNodeUnsafe(hash[:], node)
	}
	return expandNode(hash[:], n.node)
}

// forChilds invokes the callback for all the tracked children of this node,
// both the implicit ones from inside the node as well as the explicit ones
// from outside the node.
func (n *cachedNode) forChilds(onChild func(hash common.Hash)) {
	for child := range n.children {
		onChild(child)
	}
	if _, ok := n.node.(rawNode); !ok {
		forGatherChildren(n.node, onChild)
	}
}

// forGatherChildren traverses the node hierarchy of a collapsed storage node and
// invokes the callback for all the hashnode children.
func forGatherChildren(n node, onChild func(hash common.Hash)) {
	switch n := n.(type) {
	case *rawShortNode:
		forGatherChildren(n.Val, onChild)
	case rawFullNode:
		for i := 0; i < 16; i++ {
			forGatherChildren(n[i], onChild)
		}
	case hashNode:
		onChild(common.BytesToHash(n))
	case valueNode, nil, rawNode:
	default:
		panic(fmt.Sprintf("unknown node type: %T", n))
	}
}

// simplifyNode traverses the hierarchy of an expanded memory node and discards
// all the internal caches, returning a node that only contains the raw data.
func simplifyNode(n node) node {
	switch n := n.(type) {
	case *shortNode:
		// Short nodes discard the flags and cascade
		return &rawShortNode{Key: n.Key, Val: simplifyNode(n.Val)}

	case *fullNode:
		// Full nodes discard the flags and cascade
		node := rawFullNode(n.Children)
		for i := 0; i < len(node); i++ {
			if node[i] != nil {
				node[i] = simplifyNode(node[i])
			}
		}
		return node

	case valueNode, hashNode, rawNode:
		return n

	default:
		panic(fmt.Sprintf("unknown node type: %T", n))
	}
}

// expandNode traverses the node hierarchy of a collapsed storage node and converts
// all fields and keys into expanded memory form.
func expandNode(hash hashNode, n node) node {
	switch n := n.(type) {
	case *rawShortNode:
		// Short nodes need key and child expansion
		return &shortNode{
			Key: compactToHex(n.Key),
			Val: expandNode(nil, n.Val),
			flags: nodeFlag{
				hash: hash,
			},
		}

	case rawFullNode:
		// Full nodes need child expansion
		node := &fullNode{
			flags: nodeFlag{
				hash: hash,
			},
		}
		for i := 0; i < len(node.Children); i++ {
			if n[i] != nil {
				node.Children[i] = expandNode(nil, n[i])
			}
		}
		return node

	case valueNode, hashNode:
		return n

	default:
		panic(fmt.Sprintf("unknown node type: %T", n))
	}
}

// Config defines all necessary options for database.
type Config struct {
	Cache     int    // Memory allowance (MB) to use for caching trie nodes in memory
	Journal   string // Journal of clean cache to survive node restarts
	Preimages bool   // Flag whether the preimage of trie key is recorded
}

// NewDatabase creates a new trie database to store ephemeral trie content before
// its written out to disk or garbage collected. No read cache is created, so all
// data retrievals will hit the underlying disk database.
func NewDatabase(diskdb ethdb.KeyValueStore) *Database {
	return NewDatabaseWithConfig(diskdb, nil)
}

// NewDatabaseWithConfig creates a new trie database to store ephemeral trie content
// before its written out to disk or garbage collected. It also acts as a read cache
// for nodes loaded from disk.
func NewDatabaseWithConfig(diskdb ethdb.KeyValueStore, config *Config) *Database {
	var cleans *fastcache.Cache
	if config != nil && config.Cache > 0 {
		if config.Journal == "" {
			cleans = fastcache.New(config.Cache * 1024 * 1024)
		} else {
			cleans = fastcache.LoadFromFileOrNew(config.Journal, config.Cache*1024*1024)
		}
	}
	var preimage *preimageStore
	if config != nil && config.Preimages {
		preimage = newPreimageStore(diskdb)
	}
	db := &Database{
		diskdb: diskdb,
		cleans: cleans,
		dirties: map[common.Hash]*cachedNode{{}: {
			children: make(map[common.Hash]uint16),
		}},
		preimages: preimage,
	}
<<<<<<< HEAD
=======
	runtime.SetFinalizer(db, (*Database).finalizer)
>>>>>>> f5dfc426
	return db
}

// DiskDB retrieves the persistent storage backing the trie database.
func (db *Database) DiskDB() ethdb.KeyValueStore {
	return db.diskdb
}

<<<<<<< HEAD
=======
// must call Reset() to reclaim memory used by fastcache
func (db *Database) finalizer() {
	if db.cleans != nil {
		db.cleans.Reset()
	}
}

>>>>>>> f5dfc426
// insert inserts a simplified trie node into the memory database.
// All nodes inserted by this function will be reference tracked
// and in theory should only used for **trie nodes** insertion.
func (db *Database) insert(hash common.Hash, size int, node node) {
	// If the node's already cached, skip
	if _, ok := db.dirties[hash]; ok {
		return
	}
	memcacheDirtyWriteMeter.Mark(int64(size))

	// Create the cached entry for this node
	entry := &cachedNode{
		node:      node,
		size:      uint16(size),
		flushPrev: db.newest,
	}
	entry.forChilds(func(child common.Hash) {
		if c := db.dirties[child]; c != nil {
			c.parents++
		}
	})
	db.dirties[hash] = entry

	// Update the flush-list endpoints
	if db.oldest == (common.Hash{}) {
		db.oldest, db.newest = hash, hash
	} else {
		db.dirties[db.newest].flushNext, db.newest = hash, hash
	}
	db.dirtiesSize += common.StorageSize(common.HashLength + entry.size)
}

// node retrieves a cached trie node from memory, or returns nil if none can be
// found in the memory cache.
func (db *Database) node(hash common.Hash) node {
	// Retrieve the node from the clean cache if available
	if db.cleans != nil {
		if enc := db.cleans.Get(nil, hash[:]); enc != nil {
			memcacheCleanHitMeter.Mark(1)
			memcacheCleanReadMeter.Mark(int64(len(enc)))

			// The returned value from cache is in its own copy,
			// safe to use mustDecodeNodeUnsafe for decoding.
			return mustDecodeNodeUnsafe(hash[:], enc)
		}
	}
	// Retrieve the node from the dirty cache if available
	db.lock.RLock()
	dirty := db.dirties[hash]
	db.lock.RUnlock()

	if dirty != nil {
		memcacheDirtyHitMeter.Mark(1)
		memcacheDirtyReadMeter.Mark(int64(dirty.size))
		return dirty.obj(hash)
	}
	memcacheDirtyMissMeter.Mark(1)

	// Content unavailable in memory, attempt to retrieve from disk
	enc, err := db.diskdb.Get(hash[:])
	if err != nil || enc == nil {
		return nil
	}
	if db.cleans != nil {
		db.cleans.Set(hash[:], enc)
		memcacheCleanMissMeter.Mark(1)
		memcacheCleanWriteMeter.Mark(int64(len(enc)))
	}
	// The returned value from database is in its own copy,
	// safe to use mustDecodeNodeUnsafe for decoding.
	return mustDecodeNodeUnsafe(hash[:], enc)
}

// Node retrieves an encoded cached trie node from memory. If it cannot be found
// cached, the method queries the persistent database for the content.
func (db *Database) Node(hash common.Hash) ([]byte, error) {
	// It doesn't make sense to retrieve the metaroot
	if hash == (common.Hash{}) {
		return nil, errors.New("not found")
	}
	// Retrieve the node from the clean cache if available
	if db.cleans != nil {
		if enc := db.cleans.Get(nil, hash[:]); enc != nil {
			memcacheCleanHitMeter.Mark(1)
			memcacheCleanReadMeter.Mark(int64(len(enc)))
			return enc, nil
		}
	}
	// Retrieve the node from the dirty cache if available
	db.lock.RLock()
	dirty := db.dirties[hash]
	db.lock.RUnlock()

	if dirty != nil {
		memcacheDirtyHitMeter.Mark(1)
		memcacheDirtyReadMeter.Mark(int64(dirty.size))
		return dirty.rlp(), nil
	}
	memcacheDirtyMissMeter.Mark(1)

	// Content unavailable in memory, attempt to retrieve from disk
	enc := rawdb.ReadTrieNode(db.diskdb, hash)
	if len(enc) != 0 {
		if db.cleans != nil {
			db.cleans.Set(hash[:], enc)
			memcacheCleanMissMeter.Mark(1)
			memcacheCleanWriteMeter.Mark(int64(len(enc)))
		}
		return enc, nil
	}
	return nil, errors.New("not found")
}

// Nodes retrieves the hashes of all the nodes cached within the memory database.
// This method is extremely expensive and should only be used to validate internal
// states in test code.
func (db *Database) Nodes() []common.Hash {
	db.lock.RLock()
	defer db.lock.RUnlock()

	var hashes = make([]common.Hash, 0, len(db.dirties))
	for hash := range db.dirties {
		if hash != (common.Hash{}) { // Special case for "root" references/nodes
			hashes = append(hashes, hash)
		}
	}
	return hashes
}

// Reference adds a new reference from a parent node to a child node.
// This function is used to add reference between internal trie node
// and external node(e.g. storage trie root), all internal trie nodes
// are referenced together by database itself.
func (db *Database) Reference(child common.Hash, parent common.Hash) {
	db.lock.Lock()
	defer db.lock.Unlock()

	db.reference(child, parent)
}

// reference is the private locked version of Reference.
func (db *Database) reference(child common.Hash, parent common.Hash) {
	// If the node does not exist, it's a node pulled from disk, skip
	node, ok := db.dirties[child]
	if !ok {
		return
	}
	// If the reference already exists, only duplicate for roots
	if db.dirties[parent].children == nil {
		db.dirties[parent].children = make(map[common.Hash]uint16)
		db.childrenSize += cachedNodeChildrenSize
	} else if _, ok = db.dirties[parent].children[child]; ok && parent != (common.Hash{}) {
		return
	}
	node.parents++
	db.dirties[parent].children[child]++
	if db.dirties[parent].children[child] == 1 {
		db.childrenSize += common.HashLength + 2 // uint16 counter
	}
}

// Dereference removes an existing reference from a root node.
func (db *Database) Dereference(root common.Hash) {
	// Sanity check to ensure that the meta-root is not removed
	if root == (common.Hash{}) {
		log.Error("Attempted to dereference the trie cache meta root")
		return
	}
	db.lock.Lock()
	defer db.lock.Unlock()

	nodes, storage, start := len(db.dirties), db.dirtiesSize, time.Now()
	db.dereference(root, common.Hash{})

	db.gcnodes += uint64(nodes - len(db.dirties))
	db.gcsize += storage - db.dirtiesSize
	db.gctime += time.Since(start)

	memcacheGCTimeTimer.Update(time.Since(start))
	memcacheGCSizeMeter.Mark(int64(storage - db.dirtiesSize))
	memcacheGCNodesMeter.Mark(int64(nodes - len(db.dirties)))

	log.Debug("Dereferenced trie from memory database", "nodes", nodes-len(db.dirties), "size", storage-db.dirtiesSize, "time", time.Since(start),
		"gcnodes", db.gcnodes, "gcsize", db.gcsize, "gctime", db.gctime, "livenodes", len(db.dirties), "livesize", db.dirtiesSize)
}

// dereference is the private locked version of Dereference.
func (db *Database) dereference(child common.Hash, parent common.Hash) {
	// Dereference the parent-child
	node := db.dirties[parent]

	if node.children != nil && node.children[child] > 0 {
		node.children[child]--
		if node.children[child] == 0 {
			delete(node.children, child)
			db.childrenSize -= (common.HashLength + 2) // uint16 counter
		}
	}
	// If the child does not exist, it's a previously committed node.
	node, ok := db.dirties[child]
	if !ok {
		return
	}
	// If there are no more references to the child, delete it and cascade
	if node.parents > 0 {
		// This is a special cornercase where a node loaded from disk (i.e. not in the
		// memcache any more) gets reinjected as a new node (short node split into full,
		// then reverted into short), causing a cached node to have no parents. That is
		// no problem in itself, but don't make maxint parents out of it.
		node.parents--
	}
	if node.parents == 0 {
		// Remove the node from the flush-list
		switch child {
		case db.oldest:
			db.oldest = node.flushNext
			db.dirties[node.flushNext].flushPrev = common.Hash{}
		case db.newest:
			db.newest = node.flushPrev
			db.dirties[node.flushPrev].flushNext = common.Hash{}
		default:
			db.dirties[node.flushPrev].flushNext = node.flushNext
			db.dirties[node.flushNext].flushPrev = node.flushPrev
		}
		// Dereference all children and delete the node
		node.forChilds(func(hash common.Hash) {
			db.dereference(hash, child)
		})
		delete(db.dirties, child)
		db.dirtiesSize -= common.StorageSize(common.HashLength + int(node.size))
		if node.children != nil {
			db.childrenSize -= cachedNodeChildrenSize
		}
	}
}

// Cap iteratively flushes old but still referenced trie nodes until the total
// memory usage goes below the given threshold.
//
// Note, this method is a non-synchronized mutator. It is unsafe to call this
// concurrently with other mutators.
func (db *Database) Cap(limit common.StorageSize) error {
	// Create a database batch to flush persistent data out. It is important that
	// outside code doesn't see an inconsistent state (referenced data removed from
	// memory cache during commit but not yet in persistent storage). This is ensured
	// by only uncaching existing data when the database write finalizes.
	nodes, storage, start := len(db.dirties), db.dirtiesSize, time.Now()
	batch := db.diskdb.NewBatch()

	// db.dirtiesSize only contains the useful data in the cache, but when reporting
	// the total memory consumption, the maintenance metadata is also needed to be
	// counted.
	size := db.dirtiesSize + common.StorageSize((len(db.dirties)-1)*cachedNodeSize)
	size += db.childrenSize - common.StorageSize(len(db.dirties[common.Hash{}].children)*(common.HashLength+2))

	// If the preimage cache got large enough, push to disk. If it's still small
	// leave for later to deduplicate writes.
	if db.preimages != nil {
		db.preimages.commit(false)
	}
	// Keep committing nodes from the flush-list until we're below allowance
	oldest := db.oldest
	for size > limit && oldest != (common.Hash{}) {
		// Fetch the oldest referenced node and push into the batch
		node := db.dirties[oldest]
		rawdb.WriteTrieNode(batch, oldest, node.rlp())

		// If we exceeded the ideal batch size, commit and reset
		if batch.ValueSize() >= ethdb.IdealBatchSize {
			if err := batch.Write(); err != nil {
				log.Error("Failed to write flush list to disk", "err", err)
				return err
			}
			batch.Reset()
		}
		// Iterate to the next flush item, or abort if the size cap was achieved. Size
		// is the total size, including the useful cached data (hash -> blob), the
		// cache item metadata, as well as external children mappings.
		size -= common.StorageSize(common.HashLength + int(node.size) + cachedNodeSize)
		if node.children != nil {
			size -= common.StorageSize(cachedNodeChildrenSize + len(node.children)*(common.HashLength+2))
		}
		oldest = node.flushNext
	}
	// Flush out any remainder data from the last batch
	if err := batch.Write(); err != nil {
		log.Error("Failed to write flush list to disk", "err", err)
		return err
	}
	// Write successful, clear out the flushed data
	db.lock.Lock()
	defer db.lock.Unlock()

	for db.oldest != oldest {
		node := db.dirties[db.oldest]
		delete(db.dirties, db.oldest)
		db.oldest = node.flushNext

		db.dirtiesSize -= common.StorageSize(common.HashLength + int(node.size))
		if node.children != nil {
			db.childrenSize -= common.StorageSize(cachedNodeChildrenSize + len(node.children)*(common.HashLength+2))
		}
	}
	if db.oldest != (common.Hash{}) {
		db.dirties[db.oldest].flushPrev = common.Hash{}
	}
	db.flushnodes += uint64(nodes - len(db.dirties))
	db.flushsize += storage - db.dirtiesSize
	db.flushtime += time.Since(start)

	memcacheFlushTimeTimer.Update(time.Since(start))
	memcacheFlushSizeMeter.Mark(int64(storage - db.dirtiesSize))
	memcacheFlushNodesMeter.Mark(int64(nodes - len(db.dirties)))

	log.Debug("Persisted nodes from memory database", "nodes", nodes-len(db.dirties), "size", storage-db.dirtiesSize, "time", time.Since(start),
		"flushnodes", db.flushnodes, "flushsize", db.flushsize, "flushtime", db.flushtime, "livenodes", len(db.dirties), "livesize", db.dirtiesSize)

	return nil
}

// Commit iterates over all the children of a particular node, writes them out
// to disk, forcefully tearing down all references in both directions. As a side
// effect, all pre-images accumulated up to this point are also written.
//
// Note, this method is a non-synchronized mutator. It is unsafe to call this
// concurrently with other mutators.
func (db *Database) Commit(node common.Hash, report bool, callback func(common.Hash)) error {
	if node == (common.Hash{}) {
		// There's no data to commit in this node
		return nil
	}

	// Create a database batch to flush persistent data out. It is important that
	// outside code doesn't see an inconsistent state (referenced data removed from
	// memory cache during commit but not yet in persistent storage). This is ensured
	// by only uncaching existing data when the database write finalizes.
	start := time.Now()
	batch := db.diskdb.NewBatch()

	// Move all of the accumulated preimages into a write batch
	if db.preimages != nil {
		db.preimages.commit(true)
	}
	// Move the trie itself into the batch, flushing if enough data is accumulated
	nodes, storage := len(db.dirties), db.dirtiesSize

	uncacher := &cleaner{db}
	if err := db.commit(node, batch, uncacher, callback); err != nil {
		log.Error("Failed to commit trie from trie database", "err", err)
		return err
	}
	// Trie mostly committed to disk, flush any batch leftovers
	if err := batch.Write(); err != nil {
		log.Error("Failed to write trie to disk", "err", err)
		return err
	}
	// Uncache any leftovers in the last batch
	db.lock.Lock()
	defer db.lock.Unlock()

	batch.Replay(uncacher)
	batch.Reset()

	// Reset the storage counters and bumped metrics
	memcacheCommitTimeTimer.Update(time.Since(start))
	memcacheCommitSizeMeter.Mark(int64(storage - db.dirtiesSize))
	memcacheCommitNodesMeter.Mark(int64(nodes - len(db.dirties)))

	logger := log.Info
	if !report {
		logger = log.Debug
	}
	logger("Persisted trie from memory database", "nodes", nodes-len(db.dirties)+int(db.flushnodes), "size", storage-db.dirtiesSize+db.flushsize, "time", time.Since(start)+db.flushtime,
		"gcnodes", db.gcnodes, "gcsize", db.gcsize, "gctime", db.gctime, "livenodes", len(db.dirties), "livesize", db.dirtiesSize)

	// Reset the garbage collection statistics
	db.gcnodes, db.gcsize, db.gctime = 0, 0, 0
	db.flushnodes, db.flushsize, db.flushtime = 0, 0, 0

	return nil
}

// commit is the private locked version of Commit.
func (db *Database) commit(hash common.Hash, batch ethdb.Batch, uncacher *cleaner, callback func(common.Hash)) error {
	// If the node does not exist, it's a previously committed node
	node, ok := db.dirties[hash]
	if !ok {
		return nil
	}
	var err error
	node.forChilds(func(child common.Hash) {
		if err == nil {
			err = db.commit(child, batch, uncacher, callback)
		}
	})
	if err != nil {
		return err
	}
	// If we've reached an optimal batch size, commit and start over
	rawdb.WriteTrieNode(batch, hash, node.rlp())
	if callback != nil {
		callback(hash)
	}
	if batch.ValueSize() >= ethdb.IdealBatchSize {
		if err := batch.Write(); err != nil {
			return err
		}
		db.lock.Lock()
		batch.Replay(uncacher)
		batch.Reset()
		db.lock.Unlock()
	}
	return nil
}

// cleaner is a database batch replayer that takes a batch of write operations
// and cleans up the trie database from anything written to disk.
type cleaner struct {
	db *Database
}

// Put reacts to database writes and implements dirty data uncaching. This is the
// post-processing step of a commit operation where the already persisted trie is
// removed from the dirty cache and moved into the clean cache. The reason behind
// the two-phase commit is to ensure data availability while moving from memory
// to disk.
func (c *cleaner) Put(key []byte, rlp []byte) error {
	hash := common.BytesToHash(key)

	// If the node does not exist, we're done on this path
	node, ok := c.db.dirties[hash]
	if !ok {
		return nil
	}
	// Node still exists, remove it from the flush-list
	switch hash {
	case c.db.oldest:
		c.db.oldest = node.flushNext
		c.db.dirties[node.flushNext].flushPrev = common.Hash{}
	case c.db.newest:
		c.db.newest = node.flushPrev
		c.db.dirties[node.flushPrev].flushNext = common.Hash{}
	default:
		c.db.dirties[node.flushPrev].flushNext = node.flushNext
		c.db.dirties[node.flushNext].flushPrev = node.flushPrev
	}
	// Remove the node from the dirty cache
	delete(c.db.dirties, hash)
	c.db.dirtiesSize -= common.StorageSize(common.HashLength + int(node.size))
	if node.children != nil {
		c.db.childrenSize -= common.StorageSize(cachedNodeChildrenSize + len(node.children)*(common.HashLength+2))
	}
	// Move the flushed node into the clean cache to prevent insta-reloads
	if c.db.cleans != nil {
		c.db.cleans.Set(hash[:], rlp)
		memcacheCleanWriteMeter.Mark(int64(len(rlp)))
	}
	return nil
}

func (c *cleaner) Delete(key []byte) error {
	panic("not implemented")
}

// Update inserts the dirty nodes in provided nodeset into database and
// link the account trie with multiple storage tries if necessary.
func (db *Database) Update(nodes *MergedNodeSet) error {
	db.lock.Lock()
	defer db.lock.Unlock()

	// Insert dirty nodes into the database. In the same tree, it must be
	// ensured that children are inserted first, then parent so that children
	// can be linked with their parent correctly.
	//
	// Note, the storage tries must be flushed before the account trie to
	// retain the invariant that children go into the dirty cache first.
	var order []common.Hash
	for owner := range nodes.sets {
		if owner == (common.Hash{}) {
			continue
		}
		order = append(order, owner)
	}
	if _, ok := nodes.sets[common.Hash{}]; ok {
		order = append(order, common.Hash{})
	}
	for _, owner := range order {
		subset := nodes.sets[owner]
		for _, path := range subset.paths {
			n, ok := subset.nodes[path]
			if !ok {
				return fmt.Errorf("missing node %x %v", owner, path)
			}
			db.insert(n.hash, int(n.size), n.node)
		}
	}
	// Link up the account trie and storage trie if the node points
	// to an account trie leaf.
	if set, present := nodes.sets[common.Hash{}]; present {
		for _, n := range set.leaves {
			var account types.StateAccount
			if err := rlp.DecodeBytes(n.blob, &account); err != nil {
				return err
			}
			if account.Root != emptyRoot {
				db.reference(account.Root, n.parent)
			}
		}
	}
	return nil
}

// Size returns the current storage size of the memory cache in front of the
// persistent database layer.
func (db *Database) Size() (common.StorageSize, common.StorageSize) {
	db.lock.RLock()
	defer db.lock.RUnlock()

	// db.dirtiesSize only contains the useful data in the cache, but when reporting
	// the total memory consumption, the maintenance metadata is also needed to be
	// counted.
	var metadataSize = common.StorageSize((len(db.dirties) - 1) * cachedNodeSize)
	var metarootRefs = common.StorageSize(len(db.dirties[common.Hash{}].children) * (common.HashLength + 2))
	var preimageSize common.StorageSize
	if db.preimages != nil {
		preimageSize = db.preimages.size()
	}
	return db.dirtiesSize + db.childrenSize + metadataSize - metarootRefs, preimageSize
}

// saveCache saves clean state cache to given directory path
// using specified CPU cores.
func (db *Database) saveCache(dir string, threads int) error {
	if db.cleans == nil {
		return nil
	}
	log.Info("Writing clean trie cache to disk", "path", dir, "threads", threads)

	start := time.Now()
	err := db.cleans.SaveToFileConcurrent(dir, threads)
	if err != nil {
		log.Error("Failed to persist clean trie cache", "error", err)
		return err
	}
	log.Info("Persisted the clean trie cache", "path", dir, "elapsed", common.PrettyDuration(time.Since(start)))
	return nil
}

// SaveCache atomically saves fast cache data to the given dir using all
// available CPU cores.
func (db *Database) SaveCache(dir string) error {
	return db.saveCache(dir, runtime.GOMAXPROCS(0))
}

// SaveCachePeriodically atomically saves fast cache data to the given dir with
// the specified interval. All dump operation will only use a single CPU core.
func (db *Database) SaveCachePeriodically(dir string, interval time.Duration, stopCh <-chan struct{}) {
	ticker := time.NewTicker(interval)
	defer ticker.Stop()

	for {
		select {
		case <-ticker.C:
			db.saveCache(dir, 1)
		case <-stopCh:
			return
		}
	}
}

// CommitPreimages flushes the dangling preimages to disk. It is meant to be
// called when closing the blockchain object, so that preimages are persisted
// to the database.
func (db *Database) CommitPreimages() error {
	db.lock.Lock()
	defer db.lock.Unlock()

	if db.preimages == nil {
		return nil
	}
	return db.preimages.commit(true)
}<|MERGE_RESOLUTION|>--- conflicted
+++ resolved
@@ -301,10 +301,7 @@
 		}},
 		preimages: preimage,
 	}
-<<<<<<< HEAD
-=======
 	runtime.SetFinalizer(db, (*Database).finalizer)
->>>>>>> f5dfc426
 	return db
 }
 
@@ -313,8 +310,6 @@
 	return db.diskdb
 }
 
-<<<<<<< HEAD
-=======
 // must call Reset() to reclaim memory used by fastcache
 func (db *Database) finalizer() {
 	if db.cleans != nil {
@@ -322,7 +317,6 @@
 	}
 }
 
->>>>>>> f5dfc426
 // insert inserts a simplified trie node into the memory database.
 // All nodes inserted by this function will be reference tracked
 // and in theory should only used for **trie nodes** insertion.
