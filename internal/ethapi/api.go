// Copyright 2015 The go-ethereum Authors
// This file is part of the go-ethereum library.
//
// The go-ethereum library is free software: you can redistribute it and/or modify
// it under the terms of the GNU Lesser General Public License as published by
// the Free Software Foundation, either version 3 of the License, or
// (at your option) any later version.
//
// The go-ethereum library is distributed in the hope that it will be useful,
// but WITHOUT ANY WARRANTY; without even the implied warranty of
// MERCHANTABILITY or FITNESS FOR A PARTICULAR PURPOSE. See the
// GNU Lesser General Public License for more details.
//
// You should have received a copy of the GNU Lesser General Public License
// along with the go-ethereum library. If not, see <http://www.gnu.org/licenses/>.

package ethapi

import (
	"context"
	"encoding/hex"
	"errors"
	"fmt"
	"math/big"
	"strings"
	"time"

	"github.com/davecgh/go-spew/spew"
	"github.com/ethereum/go-ethereum/accounts"
	"github.com/ethereum/go-ethereum/accounts/abi"
	"github.com/ethereum/go-ethereum/accounts/keystore"
	"github.com/ethereum/go-ethereum/accounts/scwallet"
	"github.com/ethereum/go-ethereum/common"
	"github.com/ethereum/go-ethereum/common/hexutil"
	"github.com/ethereum/go-ethereum/common/math"
	"github.com/ethereum/go-ethereum/consensus/ethash"
	"github.com/ethereum/go-ethereum/consensus/misc"
	"github.com/ethereum/go-ethereum/core"
	"github.com/ethereum/go-ethereum/core/state"
	"github.com/ethereum/go-ethereum/core/types"
	"github.com/ethereum/go-ethereum/core/vm"
	"github.com/ethereum/go-ethereum/crypto"
	"github.com/ethereum/go-ethereum/eth/tracers/logger"
	"github.com/ethereum/go-ethereum/log"
	"github.com/ethereum/go-ethereum/p2p"
	"github.com/ethereum/go-ethereum/params"
	"github.com/ethereum/go-ethereum/rlp"
	"github.com/ethereum/go-ethereum/rpc"
	"github.com/tyler-smith/go-bip39"
)

func fallbackClientFor(b Backend, err error) types.FallbackClient {
	if !errors.Is(err, types.ErrUseFallback) {
		return nil
	}
	return b.FallbackClient()
}

// EthereumAPI provides an API to access Ethereum related information.
type EthereumAPI struct {
	b Backend
}

// NewEthereumAPI creates a new Ethereum protocol API.
func NewEthereumAPI(b Backend) *EthereumAPI {
	return &EthereumAPI{b}
}

// GasPrice returns a suggestion for a gas price for legacy transactions.
func (s *EthereumAPI) GasPrice(ctx context.Context) (*hexutil.Big, error) {
	tipcap, err := s.b.SuggestGasTipCap(ctx)
	if err != nil {
		return nil, err
	}
	if head := s.b.CurrentHeader(); head.BaseFee != nil {
		tipcap.Add(tipcap, head.BaseFee)
	}
	return (*hexutil.Big)(tipcap), err
}

// MaxPriorityFeePerGas returns a suggestion for a gas tip cap for dynamic fee transactions.
func (s *EthereumAPI) MaxPriorityFeePerGas(ctx context.Context) (*hexutil.Big, error) {
	tipcap, err := s.b.SuggestGasTipCap(ctx)
	if err != nil {
		return nil, err
	}
	return (*hexutil.Big)(tipcap), err
}

type feeHistoryResult struct {
	OldestBlock  *hexutil.Big     `json:"oldestBlock"`
	Reward       [][]*hexutil.Big `json:"reward,omitempty"`
	BaseFee      []*hexutil.Big   `json:"baseFeePerGas,omitempty"`
	GasUsedRatio []float64        `json:"gasUsedRatio"`
}

// FeeHistory returns the fee market history.
func (s *EthereumAPI) FeeHistory(ctx context.Context, blockCount math.HexOrDecimal64, lastBlock rpc.BlockNumber, rewardPercentiles []float64) (*feeHistoryResult, error) {
	oldest, reward, baseFee, gasUsed, err := s.b.FeeHistory(ctx, int(blockCount), lastBlock, rewardPercentiles)
	if err != nil {
		return nil, err
	}
	results := &feeHistoryResult{
		OldestBlock:  (*hexutil.Big)(oldest),
		GasUsedRatio: gasUsed,
	}
	if reward != nil {
		results.Reward = make([][]*hexutil.Big, len(reward))
		for i, w := range reward {
			results.Reward[i] = make([]*hexutil.Big, len(w))
			for j, v := range w {
				results.Reward[i][j] = (*hexutil.Big)(v)
			}
		}
	}
	if baseFee != nil {
		results.BaseFee = make([]*hexutil.Big, len(baseFee))
		for i, v := range baseFee {
			results.BaseFee[i] = (*hexutil.Big)(v)
		}
	}
	return results, nil
}

// Syncing returns false in case the node is currently not syncing with the network. It can be up to date or has not
// yet received the latest block headers from its pears. In case it is synchronizing:
// - startingBlock: block number this node started to synchronise from
// - currentBlock:  block number this node is currently importing
// - highestBlock:  block number of the highest block header this node has received from peers
// - pulledStates:  number of state entries processed until now
// - knownStates:   number of known state entries that still need to be pulled
func (s *EthereumAPI) Syncing() (interface{}, error) {
	progress := s.b.SyncProgressMap()

	if progress == nil || len(progress) == 0 {
		return false, nil
	}
	return progress, nil
}

// TxPoolAPI offers and API for the transaction pool. It only operates on data that is non confidential.
type TxPoolAPI struct {
	b Backend
}

// NewTxPoolAPI creates a new tx pool service that gives information about the transaction pool.
func NewTxPoolAPI(b Backend) *TxPoolAPI {
	return &TxPoolAPI{b}
}

// Content returns the transactions contained within the transaction pool.
func (s *TxPoolAPI) Content() map[string]map[string]map[string]*RPCTransaction {
	content := map[string]map[string]map[string]*RPCTransaction{
		"pending": make(map[string]map[string]*RPCTransaction),
		"queued":  make(map[string]map[string]*RPCTransaction),
	}
	pending, queue := s.b.TxPoolContent()
	curHeader := s.b.CurrentHeader()
	// Flatten the pending transactions
	for account, txs := range pending {
		dump := make(map[string]*RPCTransaction)
		for _, tx := range txs {
			dump[fmt.Sprintf("%d", tx.Nonce())] = NewRPCPendingTransaction(tx, curHeader, s.b.ChainConfig())
		}
		content["pending"][account.Hex()] = dump
	}
	// Flatten the queued transactions
	for account, txs := range queue {
		dump := make(map[string]*RPCTransaction)
		for _, tx := range txs {
			dump[fmt.Sprintf("%d", tx.Nonce())] = NewRPCPendingTransaction(tx, curHeader, s.b.ChainConfig())
		}
		content["queued"][account.Hex()] = dump
	}
	return content
}

// ContentFrom returns the transactions contained within the transaction pool.
func (s *TxPoolAPI) ContentFrom(addr common.Address) map[string]map[string]*RPCTransaction {
	content := make(map[string]map[string]*RPCTransaction, 2)
	pending, queue := s.b.TxPoolContentFrom(addr)
	curHeader := s.b.CurrentHeader()

	// Build the pending transactions
	dump := make(map[string]*RPCTransaction, len(pending))
	for _, tx := range pending {
		dump[fmt.Sprintf("%d", tx.Nonce())] = NewRPCPendingTransaction(tx, curHeader, s.b.ChainConfig())
	}
	content["pending"] = dump

	// Build the queued transactions
	dump = make(map[string]*RPCTransaction, len(queue))
	for _, tx := range queue {
		dump[fmt.Sprintf("%d", tx.Nonce())] = NewRPCPendingTransaction(tx, curHeader, s.b.ChainConfig())
	}
	content["queued"] = dump

	return content
}

// Status returns the number of pending and queued transaction in the pool.
func (s *TxPoolAPI) Status() map[string]hexutil.Uint {
	pending, queue := s.b.Stats()
	return map[string]hexutil.Uint{
		"pending": hexutil.Uint(pending),
		"queued":  hexutil.Uint(queue),
	}
}

// Inspect retrieves the content of the transaction pool and flattens it into an
// easily inspectable list.
func (s *TxPoolAPI) Inspect() map[string]map[string]map[string]string {
	content := map[string]map[string]map[string]string{
		"pending": make(map[string]map[string]string),
		"queued":  make(map[string]map[string]string),
	}
	pending, queue := s.b.TxPoolContent()

	// Define a formatter to flatten a transaction into a string
	var format = func(tx *types.Transaction) string {
		if to := tx.To(); to != nil {
			return fmt.Sprintf("%s: %v wei + %v gas × %v wei", tx.To().Hex(), tx.Value(), tx.Gas(), tx.GasPrice())
		}
		return fmt.Sprintf("contract creation: %v wei + %v gas × %v wei", tx.Value(), tx.Gas(), tx.GasPrice())
	}
	// Flatten the pending transactions
	for account, txs := range pending {
		dump := make(map[string]string)
		for _, tx := range txs {
			dump[fmt.Sprintf("%d", tx.Nonce())] = format(tx)
		}
		content["pending"][account.Hex()] = dump
	}
	// Flatten the queued transactions
	for account, txs := range queue {
		dump := make(map[string]string)
		for _, tx := range txs {
			dump[fmt.Sprintf("%d", tx.Nonce())] = format(tx)
		}
		content["queued"][account.Hex()] = dump
	}
	return content
}

// EthereumAccountAPI provides an API to access accounts managed by this node.
// It offers only methods that can retrieve accounts.
type EthereumAccountAPI struct {
	am *accounts.Manager
}

// NewEthereumAccountAPI creates a new EthereumAccountAPI.
func NewEthereumAccountAPI(am *accounts.Manager) *EthereumAccountAPI {
	return &EthereumAccountAPI{am: am}
}

// Accounts returns the collection of accounts this node manages.
func (s *EthereumAccountAPI) Accounts() []common.Address {
	return s.am.Accounts()
}

// PersonalAccountAPI provides an API to access accounts managed by this node.
// It offers methods to create, (un)lock en list accounts. Some methods accept
// passwords and are therefore considered private by default.
type PersonalAccountAPI struct {
	am        *accounts.Manager
	nonceLock *AddrLocker
	b         Backend
}

// NewPersonalAccountAPI create a new PersonalAccountAPI.
func NewPersonalAccountAPI(b Backend, nonceLock *AddrLocker) *PersonalAccountAPI {
	return &PersonalAccountAPI{
		am:        b.AccountManager(),
		nonceLock: nonceLock,
		b:         b,
	}
}

// ListAccounts will return a list of addresses for accounts this node manages.
func (s *PersonalAccountAPI) ListAccounts() []common.Address {
	return s.am.Accounts()
}

// rawWallet is a JSON representation of an accounts.Wallet interface, with its
// data contents extracted into plain fields.
type rawWallet struct {
	URL      string             `json:"url"`
	Status   string             `json:"status"`
	Failure  string             `json:"failure,omitempty"`
	Accounts []accounts.Account `json:"accounts,omitempty"`
}

// ListWallets will return a list of wallets this node manages.
func (s *PersonalAccountAPI) ListWallets() []rawWallet {
	wallets := make([]rawWallet, 0) // return [] instead of nil if empty
	for _, wallet := range s.am.Wallets() {
		status, failure := wallet.Status()

		raw := rawWallet{
			URL:      wallet.URL().String(),
			Status:   status,
			Accounts: wallet.Accounts(),
		}
		if failure != nil {
			raw.Failure = failure.Error()
		}
		wallets = append(wallets, raw)
	}
	return wallets
}

// OpenWallet initiates a hardware wallet opening procedure, establishing a USB
// connection and attempting to authenticate via the provided passphrase. Note,
// the method may return an extra challenge requiring a second open (e.g. the
// Trezor PIN matrix challenge).
func (s *PersonalAccountAPI) OpenWallet(url string, passphrase *string) error {
	wallet, err := s.am.Wallet(url)
	if err != nil {
		return err
	}
	pass := ""
	if passphrase != nil {
		pass = *passphrase
	}
	return wallet.Open(pass)
}

// DeriveAccount requests a HD wallet to derive a new account, optionally pinning
// it for later reuse.
func (s *PersonalAccountAPI) DeriveAccount(url string, path string, pin *bool) (accounts.Account, error) {
	wallet, err := s.am.Wallet(url)
	if err != nil {
		return accounts.Account{}, err
	}
	derivPath, err := accounts.ParseDerivationPath(path)
	if err != nil {
		return accounts.Account{}, err
	}
	if pin == nil {
		pin = new(bool)
	}
	return wallet.Derive(derivPath, *pin)
}

// NewAccount will create a new account and returns the address for the new account.
func (s *PersonalAccountAPI) NewAccount(password string) (common.Address, error) {
	ks, err := fetchKeystore(s.am)
	if err != nil {
		return common.Address{}, err
	}
	acc, err := ks.NewAccount(password)
	if err == nil {
		log.Info("Your new key was generated", "address", acc.Address)
		log.Warn("Please backup your key file!", "path", acc.URL.Path)
		log.Warn("Please remember your password!")
		return acc.Address, nil
	}
	return common.Address{}, err
}

// fetchKeystore retrieves the encrypted keystore from the account manager.
func fetchKeystore(am *accounts.Manager) (*keystore.KeyStore, error) {
	if ks := am.Backends(keystore.KeyStoreType); len(ks) > 0 {
		return ks[0].(*keystore.KeyStore), nil
	}
	return nil, errors.New("local keystore not used")
}

// ImportRawKey stores the given hex encoded ECDSA key into the key directory,
// encrypting it with the passphrase.
func (s *PersonalAccountAPI) ImportRawKey(privkey string, password string) (common.Address, error) {
	key, err := crypto.HexToECDSA(privkey)
	if err != nil {
		return common.Address{}, err
	}
	ks, err := fetchKeystore(s.am)
	if err != nil {
		return common.Address{}, err
	}
	acc, err := ks.ImportECDSA(key, password)
	return acc.Address, err
}

// UnlockAccount will unlock the account associated with the given address with
// the given password for duration seconds. If duration is nil it will use a
// default of 300 seconds. It returns an indication if the account was unlocked.
func (s *PersonalAccountAPI) UnlockAccount(ctx context.Context, addr common.Address, password string, duration *uint64) (bool, error) {
	// When the API is exposed by external RPC(http, ws etc), unless the user
	// explicitly specifies to allow the insecure account unlocking, otherwise
	// it is disabled.
	if s.b.ExtRPCEnabled() && !s.b.AccountManager().Config().InsecureUnlockAllowed {
		return false, errors.New("account unlock with HTTP access is forbidden")
	}

	const max = uint64(time.Duration(math.MaxInt64) / time.Second)
	var d time.Duration
	if duration == nil {
		d = 300 * time.Second
	} else if *duration > max {
		return false, errors.New("unlock duration too large")
	} else {
		d = time.Duration(*duration) * time.Second
	}
	ks, err := fetchKeystore(s.am)
	if err != nil {
		return false, err
	}
	err = ks.TimedUnlock(accounts.Account{Address: addr}, password, d)
	if err != nil {
		log.Warn("Failed account unlock attempt", "address", addr, "err", err)
	}
	return err == nil, err
}

// LockAccount will lock the account associated with the given address when it's unlocked.
func (s *PersonalAccountAPI) LockAccount(addr common.Address) bool {
	if ks, err := fetchKeystore(s.am); err == nil {
		return ks.Lock(addr) == nil
	}
	return false
}

// signTransaction sets defaults and signs the given transaction
// NOTE: the caller needs to ensure that the nonceLock is held, if applicable,
// and release it after the transaction has been submitted to the tx pool
func (s *PersonalAccountAPI) signTransaction(ctx context.Context, args *TransactionArgs, passwd string) (*types.Transaction, error) {
	// Look up the wallet containing the requested signer
	account := accounts.Account{Address: args.from()}
	wallet, err := s.am.Find(account)
	if err != nil {
		return nil, err
	}
	// Set some sanity defaults and terminate on failure
	if err := args.setDefaults(ctx, s.b); err != nil {
		return nil, err
	}
	// Assemble the transaction and sign with the wallet
	tx := args.toTransaction()

	return wallet.SignTxWithPassphrase(account, passwd, tx, s.b.ChainConfig().ChainID)
}

// SendTransaction will create a transaction from the given arguments and
// tries to sign it with the key associated with args.From. If the given
// passwd isn't able to decrypt the key it fails.
func (s *PersonalAccountAPI) SendTransaction(ctx context.Context, args TransactionArgs, passwd string) (common.Hash, error) {
	if args.Nonce == nil {
		// Hold the mutex around signing to prevent concurrent assignment of
		// the same nonce to multiple accounts.
		s.nonceLock.LockAddr(args.from())
		defer s.nonceLock.UnlockAddr(args.from())
	}
	signed, err := s.signTransaction(ctx, &args, passwd)
	if err != nil {
		log.Warn("Failed transaction send attempt", "from", args.from(), "to", args.To, "value", args.Value.ToInt(), "err", err)
		return common.Hash{}, err
	}
	return SubmitTransaction(ctx, s.b, signed)
}

// SignTransaction will create a transaction from the given arguments and
// tries to sign it with the key associated with args.From. If the given passwd isn't
// able to decrypt the key it fails. The transaction is returned in RLP-form, not broadcast
// to other nodes
func (s *PersonalAccountAPI) SignTransaction(ctx context.Context, args TransactionArgs, passwd string) (*SignTransactionResult, error) {
	// No need to obtain the noncelock mutex, since we won't be sending this
	// tx into the transaction pool, but right back to the user
	if args.From == nil {
		return nil, fmt.Errorf("sender not specified")
	}
	if args.Gas == nil {
		return nil, fmt.Errorf("gas not specified")
	}
	if args.GasPrice == nil && (args.MaxFeePerGas == nil || args.MaxPriorityFeePerGas == nil) {
		return nil, fmt.Errorf("missing gasPrice or maxFeePerGas/maxPriorityFeePerGas")
	}
	if args.Nonce == nil {
		return nil, fmt.Errorf("nonce not specified")
	}
	// Before actually signing the transaction, ensure the transaction fee is reasonable.
	tx := args.toTransaction()
	if err := checkTxFee(tx.GasPrice(), tx.Gas(), s.b.RPCTxFeeCap()); err != nil {
		return nil, err
	}
	signed, err := s.signTransaction(ctx, &args, passwd)
	if err != nil {
		log.Warn("Failed transaction sign attempt", "from", args.from(), "to", args.To, "value", args.Value.ToInt(), "err", err)
		return nil, err
	}
	data, err := signed.MarshalBinary()
	if err != nil {
		return nil, err
	}
	return &SignTransactionResult{data, signed}, nil
}

// Sign calculates an Ethereum ECDSA signature for:
// keccak256("\x19Ethereum Signed Message:\n" + len(message) + message))
//
// Note, the produced signature conforms to the secp256k1 curve R, S and V values,
// where the V value will be 27 or 28 for legacy reasons.
//
// The key used to calculate the signature is decrypted with the given password.
//
// https://github.com/ethereum/go-ethereum/wiki/Management-APIs#personal_sign
func (s *PersonalAccountAPI) Sign(ctx context.Context, data hexutil.Bytes, addr common.Address, passwd string) (hexutil.Bytes, error) {
	// Look up the wallet containing the requested signer
	account := accounts.Account{Address: addr}

	wallet, err := s.b.AccountManager().Find(account)
	if err != nil {
		return nil, err
	}
	// Assemble sign the data with the wallet
	signature, err := wallet.SignTextWithPassphrase(account, passwd, data)
	if err != nil {
		log.Warn("Failed data sign attempt", "address", addr, "err", err)
		return nil, err
	}
	signature[crypto.RecoveryIDOffset] += 27 // Transform V from 0/1 to 27/28 according to the yellow paper
	return signature, nil
}

// EcRecover returns the address for the account that was used to create the signature.
// Note, this function is compatible with eth_sign and personal_sign. As such it recovers
// the address of:
// hash = keccak256("\x19Ethereum Signed Message:\n"${message length}${message})
// addr = ecrecover(hash, signature)
//
// Note, the signature must conform to the secp256k1 curve R, S and V values, where
// the V value must be 27 or 28 for legacy reasons.
//
// https://github.com/ethereum/go-ethereum/wiki/Management-APIs#personal_ecRecover
func (s *PersonalAccountAPI) EcRecover(ctx context.Context, data, sig hexutil.Bytes) (common.Address, error) {
	if len(sig) != crypto.SignatureLength {
		return common.Address{}, fmt.Errorf("signature must be %d bytes long", crypto.SignatureLength)
	}
	if sig[crypto.RecoveryIDOffset] != 27 && sig[crypto.RecoveryIDOffset] != 28 {
		return common.Address{}, fmt.Errorf("invalid Ethereum signature (V is not 27 or 28)")
	}
	sig[crypto.RecoveryIDOffset] -= 27 // Transform yellow paper V from 27/28 to 0/1

	rpk, err := crypto.SigToPub(accounts.TextHash(data), sig)
	if err != nil {
		return common.Address{}, err
	}
	return crypto.PubkeyToAddress(*rpk), nil
}

// InitializeWallet initializes a new wallet at the provided URL, by generating and returning a new private key.
func (s *PersonalAccountAPI) InitializeWallet(ctx context.Context, url string) (string, error) {
	wallet, err := s.am.Wallet(url)
	if err != nil {
		return "", err
	}

	entropy, err := bip39.NewEntropy(256)
	if err != nil {
		return "", err
	}

	mnemonic, err := bip39.NewMnemonic(entropy)
	if err != nil {
		return "", err
	}

	seed := bip39.NewSeed(mnemonic, "")

	switch wallet := wallet.(type) {
	case *scwallet.Wallet:
		return mnemonic, wallet.Initialize(seed)
	default:
		return "", fmt.Errorf("specified wallet does not support initialization")
	}
}

// Unpair deletes a pairing between wallet and geth.
func (s *PersonalAccountAPI) Unpair(ctx context.Context, url string, pin string) error {
	wallet, err := s.am.Wallet(url)
	if err != nil {
		return err
	}

	switch wallet := wallet.(type) {
	case *scwallet.Wallet:
		return wallet.Unpair([]byte(pin))
	default:
		return fmt.Errorf("specified wallet does not support pairing")
	}
}

// BlockChainAPI provides an API to access Ethereum blockchain data.
type BlockChainAPI struct {
	b Backend
}

// NewBlockChainAPI creates a new Ethereum blockchain API.
func NewBlockChainAPI(b Backend) *BlockChainAPI {
	return &BlockChainAPI{b}
}

// ChainId is the EIP-155 replay-protection chain id for the current Ethereum chain config.
//
// Note, this method does not conform to EIP-695 because the configured chain ID is always
// returned, regardless of the current head block. We used to return an error when the chain
// wasn't synced up to a block where EIP-155 is enabled, but this behavior caused issues
// in CL clients.
func (api *BlockChainAPI) ChainId() *hexutil.Big {
	return (*hexutil.Big)(api.b.ChainConfig().ChainID)
}

// BlockNumber returns the block number of the chain head.
func (s *BlockChainAPI) BlockNumber() hexutil.Uint64 {
	header, _ := s.b.HeaderByNumber(context.Background(), rpc.LatestBlockNumber) // latest header should always be available
	return hexutil.Uint64(header.Number.Uint64())
}

// GetBalance returns the amount of wei for the given address in the state of the
// given block number. The rpc.LatestBlockNumber and rpc.PendingBlockNumber meta
// block numbers are also allowed.
func (s *BlockChainAPI) GetBalance(ctx context.Context, address common.Address, blockNrOrHash rpc.BlockNumberOrHash) (*hexutil.Big, error) {
	state, _, err := s.b.StateAndHeaderByNumberOrHash(ctx, blockNrOrHash)
	if state == nil || err != nil {
		if client := fallbackClientFor(s.b, err); client != nil {
			var res hexutil.Big
			err := client.CallContext(ctx, &res, "eth_getBalance", address, blockNrOrHash)
			return &res, err
		}
		return nil, err
	}
	return (*hexutil.Big)(state.GetBalance(address)), state.Error()
}

// Result structs for GetProof
type AccountResult struct {
	Address      common.Address  `json:"address"`
	AccountProof []string        `json:"accountProof"`
	Balance      *hexutil.Big    `json:"balance"`
	CodeHash     common.Hash     `json:"codeHash"`
	Nonce        hexutil.Uint64  `json:"nonce"`
	StorageHash  common.Hash     `json:"storageHash"`
	StorageProof []StorageResult `json:"storageProof"`
}

type StorageResult struct {
	Key   string       `json:"key"`
	Value *hexutil.Big `json:"value"`
	Proof []string     `json:"proof"`
}

// GetProof returns the Merkle-proof for a given account and optionally some storage keys.
func (s *BlockChainAPI) GetProof(ctx context.Context, address common.Address, storageKeys []string, blockNrOrHash rpc.BlockNumberOrHash) (*AccountResult, error) {
	state, _, err := s.b.StateAndHeaderByNumberOrHash(ctx, blockNrOrHash)
	if state == nil || err != nil {
		return nil, err
	}
	storageTrie, err := state.StorageTrie(address)
	if err != nil {
		return nil, err
	}
	storageHash := types.EmptyRootHash
	codeHash := state.GetCodeHash(address)
	storageProof := make([]StorageResult, len(storageKeys))

	// if we have a storageTrie, (which means the account exists), we can update the storagehash
	if storageTrie != nil {
		storageHash = storageTrie.Hash()
	} else {
		// no storageTrie means the account does not exist, so the codeHash is the hash of an empty bytearray.
		codeHash = crypto.Keccak256Hash(nil)
	}

	// create the proof for the storageKeys
	for i, hexKey := range storageKeys {
		key, err := decodeHash(hexKey)
		if err != nil {
			return nil, err
		}
		if storageTrie != nil {
			proof, storageError := state.GetStorageProof(address, key)
			if storageError != nil {
				return nil, storageError
			}
			storageProof[i] = StorageResult{hexKey, (*hexutil.Big)(state.GetState(address, key).Big()), toHexSlice(proof)}
		} else {
			storageProof[i] = StorageResult{hexKey, &hexutil.Big{}, []string{}}
		}
	}

	// create the accountProof
	accountProof, proofErr := state.GetProof(address)
	if proofErr != nil {
		return nil, proofErr
	}

	return &AccountResult{
		Address:      address,
		AccountProof: toHexSlice(accountProof),
		Balance:      (*hexutil.Big)(state.GetBalance(address)),
		CodeHash:     codeHash,
		Nonce:        hexutil.Uint64(state.GetNonce(address)),
		StorageHash:  storageHash,
		StorageProof: storageProof,
	}, state.Error()
}

// decodeHash parses a hex-encoded 32-byte hash. The input may optionally
// be prefixed by 0x and can have an byte length up to 32.
func decodeHash(s string) (common.Hash, error) {
	if strings.HasPrefix(s, "0x") || strings.HasPrefix(s, "0X") {
		s = s[2:]
	}
	if (len(s) & 1) > 0 {
		s = "0" + s
	}
	b, err := hex.DecodeString(s)
	if err != nil {
		return common.Hash{}, fmt.Errorf("hex string invalid")
	}
	if len(b) > 32 {
		return common.Hash{}, fmt.Errorf("hex string too long, want at most 32 bytes")
	}
	return common.BytesToHash(b), nil
}

// GetHeaderByNumber returns the requested canonical block header.
// * When blockNr is -1 the chain head is returned.
// * When blockNr is -2 the pending chain head is returned.
func (s *BlockChainAPI) GetHeaderByNumber(ctx context.Context, number rpc.BlockNumber) (map[string]interface{}, error) {
	header, err := s.b.HeaderByNumber(ctx, number)
	if header != nil && err == nil {
		response := s.rpcMarshalHeader(ctx, header)
		if number == rpc.PendingBlockNumber {
			// Pending header need to nil out a few fields
			for _, field := range []string{"hash", "nonce", "miner"} {
				response[field] = nil
			}
		}
		return response, err
	}
	return nil, err
}

// GetHeaderByHash returns the requested header by hash.
func (s *BlockChainAPI) GetHeaderByHash(ctx context.Context, hash common.Hash) map[string]interface{} {
	header, _ := s.b.HeaderByHash(ctx, hash)
	if header != nil {
		return s.rpcMarshalHeader(ctx, header)
	}
	return nil
}

// GetBlockByNumber returns the requested canonical block.
//   - When blockNr is -1 the chain head is returned.
//   - When blockNr is -2 the pending chain head is returned.
//   - When fullTx is true all transactions in the block are returned, otherwise
//     only the transaction hash is returned.
func (s *BlockChainAPI) GetBlockByNumber(ctx context.Context, number rpc.BlockNumber, fullTx bool) (map[string]interface{}, error) {
	block, err := s.b.BlockByNumber(ctx, number)
	if block != nil && err == nil {
		response, err := s.rpcMarshalBlock(ctx, block, true, fullTx)
		if err == nil && number == rpc.PendingBlockNumber {
			// Pending blocks need to nil out a few fields
			for _, field := range []string{"hash", "nonce", "miner"} {
				response[field] = nil
			}
		}
		return response, err
	}
	return nil, err
}

// GetBlockByHash returns the requested block. When fullTx is true all transactions in the block are returned in full
// detail, otherwise only the transaction hash is returned.
func (s *BlockChainAPI) GetBlockByHash(ctx context.Context, hash common.Hash, fullTx bool) (map[string]interface{}, error) {
	block, err := s.b.BlockByHash(ctx, hash)
	if block != nil {
		return s.rpcMarshalBlock(ctx, block, true, fullTx)
	}
	return nil, err
}

// GetUncleByBlockNumberAndIndex returns the uncle block for the given block hash and index.
func (s *BlockChainAPI) GetUncleByBlockNumberAndIndex(ctx context.Context, blockNr rpc.BlockNumber, index hexutil.Uint) (map[string]interface{}, error) {
	block, err := s.b.BlockByNumber(ctx, blockNr)
	if block != nil {
		uncles := block.Uncles()
		if index >= hexutil.Uint(len(uncles)) {
			log.Debug("Requested uncle not found", "number", blockNr, "hash", block.Hash(), "index", index)
			return nil, nil
		}
		block = types.NewBlockWithHeader(uncles[index])
		return s.rpcMarshalBlock(ctx, block, false, false)
	}
	return nil, err
}

// GetUncleByBlockHashAndIndex returns the uncle block for the given block hash and index.
func (s *BlockChainAPI) GetUncleByBlockHashAndIndex(ctx context.Context, blockHash common.Hash, index hexutil.Uint) (map[string]interface{}, error) {
	block, err := s.b.BlockByHash(ctx, blockHash)
	if block != nil {
		uncles := block.Uncles()
		if index >= hexutil.Uint(len(uncles)) {
			log.Debug("Requested uncle not found", "number", block.Number(), "hash", blockHash, "index", index)
			return nil, nil
		}
		block = types.NewBlockWithHeader(uncles[index])
		return s.rpcMarshalBlock(ctx, block, false, false)
	}
	return nil, err
}

// GetUncleCountByBlockNumber returns number of uncles in the block for the given block number
func (s *BlockChainAPI) GetUncleCountByBlockNumber(ctx context.Context, blockNr rpc.BlockNumber) *hexutil.Uint {
	if block, _ := s.b.BlockByNumber(ctx, blockNr); block != nil {
		n := hexutil.Uint(len(block.Uncles()))
		return &n
	}
	return nil
}

// GetUncleCountByBlockHash returns number of uncles in the block for the given block hash
func (s *BlockChainAPI) GetUncleCountByBlockHash(ctx context.Context, blockHash common.Hash) *hexutil.Uint {
	if block, _ := s.b.BlockByHash(ctx, blockHash); block != nil {
		n := hexutil.Uint(len(block.Uncles()))
		return &n
	}
	return nil
}

// GetCode returns the code stored at the given address in the state for the given block number.
func (s *BlockChainAPI) GetCode(ctx context.Context, address common.Address, blockNrOrHash rpc.BlockNumberOrHash) (hexutil.Bytes, error) {
	state, _, err := s.b.StateAndHeaderByNumberOrHash(ctx, blockNrOrHash)
	if state == nil || err != nil {
		if client := fallbackClientFor(s.b, err); client != nil {
			var res hexutil.Bytes
			err := client.CallContext(ctx, &res, "eth_getCode", address, blockNrOrHash)
			return res, err
		}
		return nil, err
	}
	code := state.GetCode(address)
	return code, state.Error()
}

// GetStorageAt returns the storage from the state at the given address, key and
// block number. The rpc.LatestBlockNumber and rpc.PendingBlockNumber meta block
// numbers are also allowed.
func (s *BlockChainAPI) GetStorageAt(ctx context.Context, address common.Address, hexKey string, blockNrOrHash rpc.BlockNumberOrHash) (hexutil.Bytes, error) {
	state, _, err := s.b.StateAndHeaderByNumberOrHash(ctx, blockNrOrHash)
	if state == nil || err != nil {
		if client := fallbackClientFor(s.b, err); client != nil {
			var res hexutil.Bytes
			err := client.CallContext(ctx, &res, "eth_getStorageAt", address, key, blockNrOrHash)
			return res, err
		}
		return nil, err
	}
	key, err := decodeHash(hexKey)
	if err != nil {
		return nil, fmt.Errorf("unable to decode storage key: %s", err)
	}
	res := state.GetState(address, key)
	return res[:], state.Error()
}

// OverrideAccount indicates the overriding fields of account during the execution
// of a message call.
// Note, state and stateDiff can't be specified at the same time. If state is
// set, message execution will only use the data in the given state. Otherwise
// if statDiff is set, all diff will be applied first and then execute the call
// message.
type OverrideAccount struct {
	Nonce     *hexutil.Uint64              `json:"nonce"`
	Code      *hexutil.Bytes               `json:"code"`
	Balance   **hexutil.Big                `json:"balance"`
	State     *map[common.Hash]common.Hash `json:"state"`
	StateDiff *map[common.Hash]common.Hash `json:"stateDiff"`
}

// StateOverride is the collection of overridden accounts.
type StateOverride map[common.Address]OverrideAccount

// Apply overrides the fields of specified accounts into the given state.
func (diff *StateOverride) Apply(state *state.StateDB) error {
	if diff == nil {
		return nil
	}
	for addr, account := range *diff {
		// Override account nonce.
		if account.Nonce != nil {
			state.SetNonce(addr, uint64(*account.Nonce))
		}
		// Override account(contract) code.
		if account.Code != nil {
			state.SetCode(addr, *account.Code)
		}
		// Override account balance.
		if account.Balance != nil {
			state.SetBalance(addr, (*big.Int)(*account.Balance))
		}
		if account.State != nil && account.StateDiff != nil {
			return fmt.Errorf("account %s has both 'state' and 'stateDiff'", addr.Hex())
		}
		// Replace entire state if caller requires.
		if account.State != nil {
			state.SetStorage(addr, *account.State)
		}
		// Apply state diff into specified accounts.
		if account.StateDiff != nil {
			for key, value := range *account.StateDiff {
				state.SetState(addr, key, value)
			}
		}
	}
	// Now finalize the changes. Finalize is normally performed between transactions.
	// By using finalize, the overrides are semantically behaving as
	// if they were created in a transaction just before the tracing occur.
	state.Finalise(false)
	return nil
}

// BlockOverrides is a set of header fields to override.
type BlockOverrides struct {
	Number     *hexutil.Big
	Difficulty *hexutil.Big
	Time       *hexutil.Uint64
	GasLimit   *hexutil.Uint64
	Coinbase   *common.Address
	Random     *common.Hash
	BaseFee    *hexutil.Big
}

// Apply overrides the given header fields into the given block context.
func (diff *BlockOverrides) Apply(blockCtx *vm.BlockContext) {
	if diff == nil {
		return
	}
	if diff.Number != nil {
		blockCtx.BlockNumber = diff.Number.ToInt()
	}
	if diff.Difficulty != nil {
		blockCtx.Difficulty = diff.Difficulty.ToInt()
	}
	if diff.Time != nil {
		blockCtx.Time = uint64(*diff.Time)
	}
	if diff.GasLimit != nil {
		blockCtx.GasLimit = uint64(*diff.GasLimit)
	}
	if diff.Coinbase != nil {
		blockCtx.Coinbase = *diff.Coinbase
	}
	if diff.Random != nil {
		blockCtx.Random = diff.Random
	}
	if diff.BaseFee != nil {
		blockCtx.BaseFee = diff.BaseFee.ToInt()
	}
}

func DoCall(ctx context.Context, b Backend, args TransactionArgs, blockNrOrHash rpc.BlockNumberOrHash, overrides *StateOverride, timeout time.Duration, globalGasCap uint64, gasEstimation bool) (*core.ExecutionResult, error) {
	defer func(start time.Time) { log.Debug("Executing EVM call finished", "runtime", time.Since(start)) }(time.Now())

	state, header, err := b.StateAndHeaderByNumberOrHash(ctx, blockNrOrHash)
	if state == nil || err != nil {
		return nil, err
	}
	if err := overrides.Apply(state); err != nil {
		return nil, err
	}
	// Setup context so it may be cancelled the call has completed
	// or, in case of unmetered gas, setup a context with a timeout.
	var cancel context.CancelFunc
	if timeout > 0 {
		ctx, cancel = context.WithTimeout(ctx, timeout)
	} else {
		ctx, cancel = context.WithCancel(ctx)
	}
	// Make sure the context is cancelled when the call has completed
	// this makes sure resources are cleaned up.
	defer cancel()

	// Get a new instance of the EVM.
	msg, err := args.ToMessage(globalGasCap, header, state)
	if err != nil {
		return nil, err
	}

	// Arbitrum: mark the reason for this call
	var txRunMode types.MessageRunMode
	if gasEstimation {
		txRunMode = types.MessageGasEstimationMode
	} else {
		txRunMode = types.MessageEthcallMode
	}
	msg.TxRunMode = txRunMode

	// Arbitrum: support NodeInterface.sol by swapping out the message if needed
	var res *core.ExecutionResult
	msg, res, err = core.InterceptRPCMessage(msg, ctx, state, header, b)
	if err != nil || res != nil {
		return res, err
	}
	msg.TxRunMode = txRunMode

	evm, vmError, err := b.GetEVM(ctx, msg, state, header, &vm.Config{NoBaseFee: true})
	if err != nil {
		return nil, err
	}
	// Wait for the context to be done and cancel the evm. Even if the
	// EVM has finished, cancelling may be done (repeatedly)
	go func() {
		<-ctx.Done()
		evm.Cancel()
	}()

	// Execute the message.
	gp := new(core.GasPool).AddGas(math.MaxUint64)
	result, err := core.ApplyMessage(evm, msg, gp)
	if err := vmError(); err != nil {
		return nil, err
	}

	// If the timer caused an abort, return an appropriate error message
	if evm.Cancelled() {
		return nil, fmt.Errorf("execution aborted (timeout = %v)", timeout)
	}
	if err != nil {
		return result, fmt.Errorf("err: %w (supplied gas %d)", err, msg.Gas())
	}

	// Arbitrum: a tx can schedule another (see retryables)
	scheduled := result.ScheduledTxes
	for gasEstimation && len(scheduled) > 0 {
		// make a new EVM for the scheduled Tx (an EVM must never be reused)
		evm, vmError, err := b.GetEVM(ctx, msg, state, header, &vm.Config{NoBaseFee: true})
		if err != nil {
			return nil, err
		}
		go func() {
			<-ctx.Done()
			evm.Cancel()
		}()

		// This will panic if the scheduled tx is signed, but we only schedule unsigned ones
		msg, err := scheduled[0].AsMessage(types.NewArbitrumSigner(nil), header.BaseFee)
		if err != nil {
			return nil, err
		}
		scheduledTxResult, err := core.ApplyMessage(evm, msg, gp)
		if err != nil {
			return nil, err // Bail out
		}
		if err := vmError(); err != nil {
			return nil, err
		}
		if scheduledTxResult.Failed() {
			return scheduledTxResult, nil
		}
		scheduled = append(scheduled[1:], scheduledTxResult.ScheduledTxes...)
	}

	return result, nil
}

func newRevertError(result *core.ExecutionResult) *revertError {
	reason, errUnpack := abi.UnpackRevert(result.Revert())
	err := errors.New("execution reverted")
	if errUnpack == nil {
		err = fmt.Errorf("execution reverted: %v", reason)
	} else if core.RenderRPCError != nil {
		if arbErr := core.RenderRPCError(result.Revert()); arbErr != nil {
			err = fmt.Errorf("execution reverted: %w", arbErr)
		}
	}
	return &revertError{
		error:  err,
		reason: hexutil.Encode(result.Revert()),
	}
}

func NewRevertError(result *core.ExecutionResult) *revertError {
	return newRevertError(result)
}

// revertError is an API error that encompasses an EVM revertal with JSON error
// code and a binary data blob.
type revertError struct {
	error
	reason string // revert reason hex encoded
}

// ErrorCode returns the JSON error code for a revertal.
// See: https://github.com/ethereum/wiki/wiki/JSON-RPC-Error-Codes-Improvement-Proposal
func (e *revertError) ErrorCode() int {
	return 3
}

// ErrorData returns the hex encoded revert reason.
func (e *revertError) ErrorData() interface{} {
	return e.reason
}

// Call executes the given transaction on the state for the given block number.
//
// Additionally, the caller can specify a batch of contract for fields overriding.
//
// Note, this function doesn't make and changes in the state/blockchain and is
// useful to execute and retrieve values.
func (s *BlockChainAPI) Call(ctx context.Context, args TransactionArgs, blockNrOrHash rpc.BlockNumberOrHash, overrides *StateOverride) (hexutil.Bytes, error) {
	result, err := DoCall(ctx, s.b, args, blockNrOrHash, overrides, s.b.RPCEVMTimeout(), s.b.RPCGasCap(), false)
	if err != nil {
		if client := fallbackClientFor(s.b, err); client != nil {
			var res hexutil.Bytes
			err := client.CallContext(ctx, &res, "eth_call", args, blockNrOrHash, overrides)
			return res, err
		}
		return nil, err
	}
	// If the result contains a revert reason, try to unpack and return it.
	if len(result.Revert()) > 0 {
		return nil, newRevertError(result)
	}
	return result.Return(), result.Err
}

func DoEstimateGas(ctx context.Context, b Backend, args TransactionArgs, blockNrOrHash rpc.BlockNumberOrHash, gasCap uint64) (hexutil.Uint64, error) {
	// Binary search the gas requirement, as it may be higher than the amount used
	var (
		lo  uint64 = params.TxGas - 1
		hi  uint64
		cap uint64
	)
	// Use zero address if sender unspecified.
	if args.From == nil {
		args.From = new(common.Address)
	}
	// Determine the highest gas limit can be used during the estimation.
	if args.Gas != nil && uint64(*args.Gas) >= params.TxGas {
		hi = uint64(*args.Gas)
	} else {
		// Retrieve the block to act as the gas ceiling
		block, err := b.BlockByNumberOrHash(ctx, blockNrOrHash)
		if err != nil {
			return 0, err
		}
		if block == nil {
			return 0, errors.New("block not found")
		}
		hi = block.GasLimit()
	}
	// Normalize the max fee per gas the call is willing to spend.
	var feeCap *big.Int
	if args.GasPrice != nil && (args.MaxFeePerGas != nil || args.MaxPriorityFeePerGas != nil) {
		return 0, errors.New("both gasPrice and (maxFeePerGas or maxPriorityFeePerGas) specified")
	} else if args.GasPrice != nil {
		feeCap = args.GasPrice.ToInt()
	} else if args.MaxFeePerGas != nil {
		feeCap = args.MaxFeePerGas.ToInt()
	} else {
		feeCap = common.Big0
	}
	// Recap the highest gas limit with account's available balance.
	if feeCap.BitLen() != 0 {
		state, _, err := b.StateAndHeaderByNumberOrHash(ctx, blockNrOrHash)
		if err != nil {
			return 0, err
		}
		balance := state.GetBalance(*args.From) // from can't be nil
		available := new(big.Int).Set(balance)
		if args.Value != nil {
			if args.Value.ToInt().Cmp(available) >= 0 {
				return 0, core.ErrInsufficientFundsForTransfer
			}
			available.Sub(available, args.Value.ToInt())
		}
		allowance := new(big.Int).Div(available, feeCap)

		// If the allowance is larger than maximum uint64, skip checking
		if allowance.IsUint64() && hi > allowance.Uint64() {
			transfer := args.Value
			if transfer == nil {
				transfer = new(hexutil.Big)
			}
			log.Warn("Gas estimation capped by limited funds", "original", hi, "balance", balance,
				"sent", transfer.ToInt(), "maxFeePerGas", feeCap, "fundable", allowance)
			hi = allowance.Uint64()
		}
	}

	// Arbitrum: raise the gas cap to ignore L1 costs so that it's compute-only
	vanillaGasCap := gasCap
	{
		state, header, err := b.StateAndHeaderByNumberOrHash(ctx, blockNrOrHash)
		if state == nil || err != nil {
			return 0, err
		}
		gasCap, err = args.L2OnlyGasCap(gasCap, header, state)
		if err != nil {
			return 0, err
		}
	}

	// Recap the highest gas allowance with specified gascap.
	if gasCap != 0 && hi > gasCap {
		log.Warn("Caller gas above allowance, capping", "requested", hi, "cap", gasCap)
		hi = gasCap
	}
	cap = hi

	// Create a helper to check if a gas allowance results in an executable transaction
	executable := func(gas uint64) (bool, *core.ExecutionResult, error) {
		args.Gas = (*hexutil.Uint64)(&gas)

		result, err := DoCall(ctx, b, args, blockNrOrHash, nil, 0, vanillaGasCap, true)
		if err != nil {
			if errors.Is(err, core.ErrIntrinsicGas) {
				return true, nil, nil // Special case, raise gas limit
			}
			return true, nil, err // Bail out
		}
		return result.Failed(), result, nil
	}
	// Execute the binary search and hone in on an executable gas limit
	for lo+1 < hi {
		mid := (hi + lo) / 2
		failed, _, err := executable(mid)

		// If the error is not nil(consensus error), it means the provided message
		// call or transaction will never be accepted no matter how much gas it is
		// assigned. Return the error directly, don't struggle any more.
		if err != nil {
			return 0, err
		}
		if failed {
			lo = mid
		} else {
			hi = mid
		}
	}
	// Reject the transaction as invalid if it still fails at the highest allowance
	if hi == cap {
		failed, result, err := executable(hi)
		if err != nil {
			return 0, err
		}
		if failed {
			if result != nil && result.Err != vm.ErrOutOfGas {
				if len(result.Revert()) > 0 {
					return 0, newRevertError(result)
				}
				return 0, result.Err
			}
			// Otherwise, the specified gas cap is too low
			return 0, fmt.Errorf("gas required exceeds allowance (%d)", cap)
		}
	}
	return hexutil.Uint64(hi), nil
}

// EstimateGas returns an estimate of the amount of gas needed to execute the
// given transaction against the current pending block.
func (s *BlockChainAPI) EstimateGas(ctx context.Context, args TransactionArgs, blockNrOrHash *rpc.BlockNumberOrHash) (hexutil.Uint64, error) {
	bNrOrHash := rpc.BlockNumberOrHashWithNumber(rpc.PendingBlockNumber)
	if blockNrOrHash != nil {
		bNrOrHash = *blockNrOrHash
	}
	res, err := DoEstimateGas(ctx, s.b, args, bNrOrHash, s.b.RPCGasCap())
	if client := fallbackClientFor(s.b, err); client != nil {
		var res hexutil.Uint64
		err := client.CallContext(ctx, &res, "eth_estimateGas", args, blockNrOrHash)
		return res, err
	}
	return res, err
}

// RPCMarshalHeader converts the given header to the RPC output .
func RPCMarshalHeader(head *types.Header) map[string]interface{} {
	result := map[string]interface{}{
		"number":           (*hexutil.Big)(head.Number),
		"hash":             head.Hash(),
		"parentHash":       head.ParentHash,
		"nonce":            head.Nonce,
		"mixHash":          head.MixDigest,
		"sha3Uncles":       head.UncleHash,
		"logsBloom":        head.Bloom,
		"stateRoot":        head.Root,
		"miner":            head.Coinbase,
		"difficulty":       (*hexutil.Big)(head.Difficulty),
		"extraData":        hexutil.Bytes(head.Extra),
		"size":             hexutil.Uint64(head.Size()),
		"gasLimit":         hexutil.Uint64(head.GasLimit),
		"gasUsed":          hexutil.Uint64(head.GasUsed),
		"timestamp":        hexutil.Uint64(head.Time),
		"transactionsRoot": head.TxHash,
		"receiptsRoot":     head.ReceiptHash,
	}

	if head.BaseFee != nil {
		result["baseFeePerGas"] = (*hexutil.Big)(head.BaseFee)
	}

	if head.WithdrawalsHash != nil {
		result["withdrawalsRoot"] = head.WithdrawalsHash
	}

	return result
}

// RPCMarshalBlock converts the given block to the RPC output which depends on fullTx. If inclTx is true transactions are
// returned. When fullTx is true the returned block contains full transaction details, otherwise it will only contain
// transaction hashes.
func RPCMarshalBlock(block *types.Block, inclTx bool, fullTx bool, config *params.ChainConfig) (map[string]interface{}, error) {
	fields := RPCMarshalHeader(block.Header())
	fields["size"] = hexutil.Uint64(block.Size())

	if inclTx {
		formatTx := func(tx *types.Transaction) (interface{}, error) {
			return tx.Hash(), nil
		}
		if fullTx {
			formatTx = func(tx *types.Transaction) (interface{}, error) {
				return newRPCTransactionFromBlockHash(block, tx.Hash(), config), nil
			}
		}
		txs := block.Transactions()
		transactions := make([]interface{}, len(txs))
		var err error
		for i, tx := range txs {
			if transactions[i], err = formatTx(tx); err != nil {
				return nil, err
			}
		}
		fields["transactions"] = transactions
	}
	uncles := block.Uncles()
	uncleHashes := make([]common.Hash, len(uncles))
	for i, uncle := range uncles {
		uncleHashes[i] = uncle.Hash()
	}
	fields["uncles"] = uncleHashes
<<<<<<< HEAD

	if config.IsArbitrumNitro(block.Header().Number) {
		fillArbitrumNitroHeaderInfo(block.Header(), fields)
	}

=======
	if block.Header().WithdrawalsHash != nil {
		fields["withdrawals"] = block.Withdrawals()
	}
>>>>>>> 73b01f40
	return fields, nil
}

func fillArbitrumNitroHeaderInfo(header *types.Header, fields map[string]interface{}) {
	info, err := types.DeserializeHeaderExtraInformation(header)
	if err != nil {
		log.Error("Expected header to contain arbitrum data", "blockHash", header.Hash())
	} else {
		fields["l1BlockNumber"] = hexutil.Uint64(info.L1BlockNumber)
		fields["sendRoot"] = info.SendRoot
		fields["sendCount"] = hexutil.Uint64(info.SendCount)
	}
}

// rpcMarshalHeader uses the generalized output filler, then adds the total difficulty field, which requires
// a `BlockchainAPI`.
func (s *BlockChainAPI) rpcMarshalHeader(ctx context.Context, header *types.Header) map[string]interface{} {
	fields := RPCMarshalHeader(header)
	fields["totalDifficulty"] = (*hexutil.Big)(s.b.GetTd(ctx, header.Hash()))
	if s.b.ChainConfig().IsArbitrumNitro(header.Number) {
		fillArbitrumNitroHeaderInfo(header, fields)
	}
	return fields
}

func (s *BlockChainAPI) arbClassicL1BlockNumber(ctx context.Context, block *types.Block) (hexutil.Uint64, error) {
	startBlockNum := block.Number().Int64()
	blockNum := startBlockNum
	i := int64(0)
	for {
		transactions := block.Transactions()
		if len(transactions) > 0 {
			legacyTx, ok := transactions[0].GetInner().(*types.ArbitrumLegacyTxData)
			if !ok {
				return 0, fmt.Errorf("couldn't read legacy transaction from block %d", blockNum)
			}
			return hexutil.Uint64(legacyTx.L1BlockNumber), nil
		}
		if blockNum == 0 {
			return 0, nil
		}
		i++
		blockNum = startBlockNum - i
		if i > 5 {
			return 0, fmt.Errorf("couldn't find block with transactions. Reached %d", blockNum)
		}
		var err error
		block, err = s.b.BlockByNumber(ctx, rpc.BlockNumber(blockNum))
		if err != nil {
			return 0, err
		}
	}
}

// rpcMarshalBlock uses the generalized output filler, then adds the total difficulty field, which requires
// a `BlockchainAPI`.
func (s *BlockChainAPI) rpcMarshalBlock(ctx context.Context, b *types.Block, inclTx bool, fullTx bool) (map[string]interface{}, error) {
	chainConfig := s.b.ChainConfig()
	fields, err := RPCMarshalBlock(b, inclTx, fullTx, chainConfig)
	if err != nil {
		return nil, err
	}
	if inclTx {
		fields["totalDifficulty"] = (*hexutil.Big)(s.b.GetTd(ctx, b.Hash()))
	}
	if chainConfig.IsArbitrum() && !chainConfig.IsArbitrumNitro(b.Number()) {
		l1BlockNumber, err := s.arbClassicL1BlockNumber(ctx, b)
		if err != nil {
			log.Error("error trying to fill legacy l1BlockNumber", "err", err)
		} else {
			fields["l1BlockNumber"] = hexutil.Uint64(l1BlockNumber)
		}
	}
	return fields, err
}

// RPCTransaction represents a transaction that will serialize to the RPC representation of a transaction
type RPCTransaction struct {
	BlockHash        *common.Hash      `json:"blockHash"`
	BlockNumber      *hexutil.Big      `json:"blockNumber"`
	From             common.Address    `json:"from"`
	Gas              hexutil.Uint64    `json:"gas"`
	GasPrice         *hexutil.Big      `json:"gasPrice"`
	GasFeeCap        *hexutil.Big      `json:"maxFeePerGas,omitempty"`
	GasTipCap        *hexutil.Big      `json:"maxPriorityFeePerGas,omitempty"`
	Hash             common.Hash       `json:"hash"`
	Input            hexutil.Bytes     `json:"input"`
	Nonce            hexutil.Uint64    `json:"nonce"`
	To               *common.Address   `json:"to"`
	TransactionIndex *hexutil.Uint64   `json:"transactionIndex"`
	Value            *hexutil.Big      `json:"value"`
	Type             hexutil.Uint64    `json:"type"`
	Accesses         *types.AccessList `json:"accessList,omitempty"`
	ChainID          *hexutil.Big      `json:"chainId,omitempty"`
	V                *hexutil.Big      `json:"v"`
	R                *hexutil.Big      `json:"r"`
	S                *hexutil.Big      `json:"s"`

	// Arbitrum fields:
	RequestId           *common.Hash    `json:"requestId,omitempty"`           // Contract SubmitRetryable Deposit
	TicketId            *common.Hash    `json:"ticketId,omitempty"`            // Retry
	MaxRefund           *hexutil.Big    `json:"maxRefund,omitempty"`           // Retry
	SubmissionFeeRefund *hexutil.Big    `json:"submissionFeeRefund,omitempty"` // Retry
	RefundTo            *common.Address `json:"refundTo,omitempty"`            // SubmitRetryable Retry
	L1BaseFee           *hexutil.Big    `json:"l1BaseFee,omitempty"`           // SubmitRetryable
	DepositValue        *hexutil.Big    `json:"depositValue,omitempty"`        // SubmitRetryable
	RetryTo             *common.Address `json:"retryTo,omitempty"`             // SubmitRetryable
	RetryValue          *hexutil.Big    `json:"retryValue,omitempty"`          // SubmitRetryable
	RetryData           *hexutil.Bytes  `json:"retryData,omitempty"`           // SubmitRetryable
	Beneficiary         *common.Address `json:"beneficiary,omitempty"`         // SubmitRetryable
	MaxSubmissionFee    *hexutil.Big    `json:"maxSubmissionFee,omitempty"`    // SubmitRetryable
}

// newRPCTransaction returns a transaction that will serialize to the RPC
// representation, with the given location metadata set (if available).
func newRPCTransaction(tx *types.Transaction, blockHash common.Hash, blockNumber uint64, index uint64, baseFee *big.Int, config *params.ChainConfig) *RPCTransaction {
	signer := types.MakeSigner(config, new(big.Int).SetUint64(blockNumber))
	from, _ := types.Sender(signer, tx)
	v, r, s := tx.RawSignatureValues()
	result := &RPCTransaction{
		Type:     hexutil.Uint64(tx.Type()),
		From:     from,
		Gas:      hexutil.Uint64(tx.Gas()),
		GasPrice: (*hexutil.Big)(tx.GasPrice()),
		Hash:     tx.Hash(),
		Input:    hexutil.Bytes(tx.Data()),
		Nonce:    hexutil.Uint64(tx.Nonce()),
		To:       tx.To(),
		Value:    (*hexutil.Big)(tx.Value()),
		V:        (*hexutil.Big)(v),
		R:        (*hexutil.Big)(r),
		S:        (*hexutil.Big)(s),
	}
	if blockHash != (common.Hash{}) {
		result.BlockHash = &blockHash
		result.BlockNumber = (*hexutil.Big)(new(big.Int).SetUint64(blockNumber))
		result.TransactionIndex = (*hexutil.Uint64)(&index)
	}
	switch tx.Type() {
	case types.LegacyTxType:
		// if a legacy transaction has an EIP-155 chain id, include it explicitly
		if id := tx.ChainId(); id.Sign() != 0 {
			result.ChainID = (*hexutil.Big)(id)
		}
	case types.AccessListTxType:
		al := tx.AccessList()
		result.Accesses = &al
		result.ChainID = (*hexutil.Big)(tx.ChainId())
	case types.DynamicFeeTxType:
		al := tx.AccessList()
		result.Accesses = &al
		result.ChainID = (*hexutil.Big)(tx.ChainId())
		result.GasFeeCap = (*hexutil.Big)(tx.GasFeeCap())
		result.GasTipCap = (*hexutil.Big)(tx.GasTipCap())
		// if the transaction has been mined, compute the effective gas price
		if baseFee != nil && blockHash != (common.Hash{}) {
			// price = min(tip, gasFeeCap - baseFee) + baseFee
			price := math.BigMin(new(big.Int).Add(tx.GasTipCap(), baseFee), tx.GasFeeCap())
			result.GasPrice = (*hexutil.Big)(price)
		} else {
			result.GasPrice = (*hexutil.Big)(tx.GasFeeCap())
		}
	}

	// Arbitrum: support arbitrum-specific transaction types
	switch inner := tx.GetInner().(type) {
	case *types.ArbitrumInternalTx:
		result.ChainID = (*hexutil.Big)(inner.ChainId)
	case *types.ArbitrumDepositTx:
		result.RequestId = &inner.L1RequestId
		result.ChainID = (*hexutil.Big)(inner.ChainId)
	case *types.ArbitrumContractTx:
		result.RequestId = &inner.RequestId
		result.GasFeeCap = (*hexutil.Big)(inner.GasFeeCap)
		result.ChainID = (*hexutil.Big)(inner.ChainId)
	case *types.ArbitrumRetryTx:
		result.TicketId = &inner.TicketId
		result.RefundTo = &inner.RefundTo
		result.GasFeeCap = (*hexutil.Big)(inner.GasFeeCap)
		result.ChainID = (*hexutil.Big)(inner.ChainId)
		result.MaxRefund = (*hexutil.Big)(inner.MaxRefund)
		result.SubmissionFeeRefund = (*hexutil.Big)(inner.SubmissionFeeRefund)
	case *types.ArbitrumSubmitRetryableTx:
		result.RequestId = &inner.RequestId
		result.L1BaseFee = (*hexutil.Big)(inner.L1BaseFee)
		result.DepositValue = (*hexutil.Big)(inner.DepositValue)
		result.RetryTo = inner.RetryTo
		result.RetryValue = (*hexutil.Big)(inner.RetryValue)
		result.RetryData = (*hexutil.Bytes)(&inner.RetryData)
		result.Beneficiary = &inner.Beneficiary
		result.RefundTo = &inner.FeeRefundAddr
		result.MaxSubmissionFee = (*hexutil.Big)(inner.MaxSubmissionFee)
		result.GasFeeCap = (*hexutil.Big)(inner.GasFeeCap)
		result.ChainID = (*hexutil.Big)(inner.ChainId)
	}
	return result
}

// NewRPCPendingTransaction returns a pending transaction that will serialize to the RPC representation
func NewRPCPendingTransaction(tx *types.Transaction, current *types.Header, config *params.ChainConfig) *RPCTransaction {
	var baseFee *big.Int
	blockNumber := uint64(0)
	if current != nil {
		baseFee = misc.CalcBaseFee(config, current)
		blockNumber = current.Number.Uint64()
	}
	return newRPCTransaction(tx, common.Hash{}, blockNumber, 0, baseFee, config)
}

// newRPCTransactionFromBlockIndex returns a transaction that will serialize to the RPC representation.
func newRPCTransactionFromBlockIndex(b *types.Block, index uint64, config *params.ChainConfig) *RPCTransaction {
	txs := b.Transactions()
	if index >= uint64(len(txs)) {
		return nil
	}
	return newRPCTransaction(txs[index], b.Hash(), b.NumberU64(), index, b.BaseFee(), config)
}

// newRPCRawTransactionFromBlockIndex returns the bytes of a transaction given a block and a transaction index.
func newRPCRawTransactionFromBlockIndex(b *types.Block, index uint64) hexutil.Bytes {
	txs := b.Transactions()
	if index >= uint64(len(txs)) {
		return nil
	}
	blob, _ := txs[index].MarshalBinary()
	return blob
}

// newRPCTransactionFromBlockHash returns a transaction that will serialize to the RPC representation.
func newRPCTransactionFromBlockHash(b *types.Block, hash common.Hash, config *params.ChainConfig) *RPCTransaction {
	for idx, tx := range b.Transactions() {
		if tx.Hash() == hash {
			return newRPCTransactionFromBlockIndex(b, uint64(idx), config)
		}
	}
	return nil
}

// accessListResult returns an optional accesslist
// Its the result of the `debug_createAccessList` RPC call.
// It contains an error if the transaction itself failed.
type accessListResult struct {
	Accesslist *types.AccessList `json:"accessList"`
	Error      string            `json:"error,omitempty"`
	GasUsed    hexutil.Uint64    `json:"gasUsed"`
}

// CreateAccessList creates a EIP-2930 type AccessList for the given transaction.
// Reexec and BlockNrOrHash can be specified to create the accessList on top of a certain state.
func (s *BlockChainAPI) CreateAccessList(ctx context.Context, args TransactionArgs, blockNrOrHash *rpc.BlockNumberOrHash) (*accessListResult, error) {
	bNrOrHash := rpc.BlockNumberOrHashWithNumber(rpc.PendingBlockNumber)
	if blockNrOrHash != nil {
		bNrOrHash = *blockNrOrHash
	}
	acl, gasUsed, vmerr, err := AccessList(ctx, s.b, bNrOrHash, args)
	if err != nil {
		return nil, err
	}
	result := &accessListResult{Accesslist: &acl, GasUsed: hexutil.Uint64(gasUsed)}
	if vmerr != nil {
		result.Error = vmerr.Error()
	}
	return result, nil
}

// AccessList creates an access list for the given transaction.
// If the accesslist creation fails an error is returned.
// If the transaction itself fails, an vmErr is returned.
func AccessList(ctx context.Context, b Backend, blockNrOrHash rpc.BlockNumberOrHash, args TransactionArgs) (acl types.AccessList, gasUsed uint64, vmErr error, err error) {
	// Retrieve the execution context
	db, header, err := b.StateAndHeaderByNumberOrHash(ctx, blockNrOrHash)
	if db == nil || err != nil {
		return nil, 0, nil, err
	}
	// If the gas amount is not set, default to RPC gas cap.
	if args.Gas == nil {
		tmp := hexutil.Uint64(b.RPCGasCap())
		args.Gas = &tmp
	}

	// Ensure any missing fields are filled, extract the recipient and input data
	if err := args.setDefaults(ctx, b); err != nil {
		return nil, 0, nil, err
	}
	var to common.Address
	if args.To != nil {
		to = *args.To
	} else {
		to = crypto.CreateAddress(args.from(), uint64(*args.Nonce))
	}
	isPostMerge := header.Difficulty.Cmp(common.Big0) == 0
	// Retrieve the precompiles since they don't need to be added to the access list
	precompiles := vm.ActivePrecompiles(b.ChainConfig().Rules(header.Number, isPostMerge, header.Time))

	// Create an initial tracer
	prevTracer := logger.NewAccessListTracer(nil, args.from(), to, precompiles)
	if args.AccessList != nil {
		prevTracer = logger.NewAccessListTracer(*args.AccessList, args.from(), to, precompiles)
	}
	for {
		// Retrieve the current access list to expand
		accessList := prevTracer.AccessList()
		log.Trace("Creating access list", "input", accessList)

		// Copy the original db so we don't modify it
		statedb := db.Copy()
		// Set the accesslist to the last al
		args.AccessList = &accessList
		msg, err := args.ToMessage(b.RPCGasCap(), header, statedb)
		if err != nil {
			return nil, 0, nil, err
		}

		// Apply the transaction with the access list tracer
		tracer := logger.NewAccessListTracer(accessList, args.from(), to, precompiles)
		config := vm.Config{Tracer: tracer, Debug: true, NoBaseFee: true}
		vmenv, _, err := b.GetEVM(ctx, msg, statedb, header, &config)
		if err != nil {
			return nil, 0, nil, err
		}
		res, err := core.ApplyMessage(vmenv, msg, new(core.GasPool).AddGas(msg.Gas()))
		if err != nil {
			return nil, 0, nil, fmt.Errorf("failed to apply transaction: %v err: %v", args.toTransaction().Hash(), err)
		}
		if tracer.Equal(prevTracer) {
			return accessList, res.UsedGas, res.Err, nil
		}
		prevTracer = tracer
	}
}

// TransactionAPI exposes methods for reading and creating transaction data.
type TransactionAPI struct {
	b         Backend
	nonceLock *AddrLocker
	signer    types.Signer
}

// NewTransactionAPI creates a new RPC service with methods for interacting with transactions.
func NewTransactionAPI(b Backend, nonceLock *AddrLocker) *TransactionAPI {
	// The signer used by the API should always be the 'latest' known one because we expect
	// signers to be backwards-compatible with old transactions.
	signer := types.LatestSigner(b.ChainConfig())
	return &TransactionAPI{b, nonceLock, signer}
}

// GetBlockTransactionCountByNumber returns the number of transactions in the block with the given block number.
func (s *TransactionAPI) GetBlockTransactionCountByNumber(ctx context.Context, blockNr rpc.BlockNumber) *hexutil.Uint {
	if block, _ := s.b.BlockByNumber(ctx, blockNr); block != nil {
		n := hexutil.Uint(len(block.Transactions()))
		return &n
	}
	return nil
}

// GetBlockTransactionCountByHash returns the number of transactions in the block with the given hash.
func (s *TransactionAPI) GetBlockTransactionCountByHash(ctx context.Context, blockHash common.Hash) *hexutil.Uint {
	if block, _ := s.b.BlockByHash(ctx, blockHash); block != nil {
		n := hexutil.Uint(len(block.Transactions()))
		return &n
	}
	return nil
}

// GetTransactionByBlockNumberAndIndex returns the transaction for the given block number and index.
func (s *TransactionAPI) GetTransactionByBlockNumberAndIndex(ctx context.Context, blockNr rpc.BlockNumber, index hexutil.Uint) *RPCTransaction {
	if block, _ := s.b.BlockByNumber(ctx, blockNr); block != nil {
		return newRPCTransactionFromBlockIndex(block, uint64(index), s.b.ChainConfig())
	}
	return nil
}

// GetTransactionByBlockHashAndIndex returns the transaction for the given block hash and index.
func (s *TransactionAPI) GetTransactionByBlockHashAndIndex(ctx context.Context, blockHash common.Hash, index hexutil.Uint) *RPCTransaction {
	if block, _ := s.b.BlockByHash(ctx, blockHash); block != nil {
		return newRPCTransactionFromBlockIndex(block, uint64(index), s.b.ChainConfig())
	}
	return nil
}

// GetRawTransactionByBlockNumberAndIndex returns the bytes of the transaction for the given block number and index.
func (s *TransactionAPI) GetRawTransactionByBlockNumberAndIndex(ctx context.Context, blockNr rpc.BlockNumber, index hexutil.Uint) hexutil.Bytes {
	if block, _ := s.b.BlockByNumber(ctx, blockNr); block != nil {
		return newRPCRawTransactionFromBlockIndex(block, uint64(index))
	}
	return nil
}

// GetRawTransactionByBlockHashAndIndex returns the bytes of the transaction for the given block hash and index.
func (s *TransactionAPI) GetRawTransactionByBlockHashAndIndex(ctx context.Context, blockHash common.Hash, index hexutil.Uint) hexutil.Bytes {
	if block, _ := s.b.BlockByHash(ctx, blockHash); block != nil {
		return newRPCRawTransactionFromBlockIndex(block, uint64(index))
	}
	return nil
}

// GetTransactionCount returns the number of transactions the given address has sent for the given block number
func (s *TransactionAPI) GetTransactionCount(ctx context.Context, address common.Address, blockNrOrHash rpc.BlockNumberOrHash) (*hexutil.Uint64, error) {
	// Ask transaction pool for the nonce which includes pending transactions
	if blockNr, ok := blockNrOrHash.Number(); ok && blockNr == rpc.PendingBlockNumber {
		nonce, err := s.b.GetPoolNonce(ctx, address)
		if err != nil {
			return nil, err
		}
		return (*hexutil.Uint64)(&nonce), nil
	}
	// Resolve block number and use its state to ask for the nonce
	state, _, err := s.b.StateAndHeaderByNumberOrHash(ctx, blockNrOrHash)
	if state == nil || err != nil {
		if client := fallbackClientFor(s.b, err); client != nil {
			var res hexutil.Uint64
			err := client.CallContext(ctx, &res, "eth_getTransactionCount", address, blockNrOrHash)
			return &res, err
		}
		return nil, err
	}
	nonce := state.GetNonce(address)
	return (*hexutil.Uint64)(&nonce), state.Error()
}

// GetTransactionByHash returns the transaction for the given hash
func (s *TransactionAPI) GetTransactionByHash(ctx context.Context, hash common.Hash) (*RPCTransaction, error) {
	// Try to return an already finalized transaction
	tx, blockHash, blockNumber, index, err := s.b.GetTransaction(ctx, hash)
	if err != nil {
		return nil, err
	}
	if tx != nil {
		header, err := s.b.HeaderByHash(ctx, blockHash)
		if err != nil {
			return nil, err
		}
		return newRPCTransaction(tx, blockHash, blockNumber, index, header.BaseFee, s.b.ChainConfig()), nil
	}
	// No finalized transaction, try to retrieve it from the pool
	if tx := s.b.GetPoolTransaction(hash); tx != nil {
		return NewRPCPendingTransaction(tx, s.b.CurrentHeader(), s.b.ChainConfig()), nil
	}

	// Transaction unknown, return as such
	return nil, nil
}

// GetRawTransactionByHash returns the bytes of the transaction for the given hash.
func (s *TransactionAPI) GetRawTransactionByHash(ctx context.Context, hash common.Hash) (hexutil.Bytes, error) {
	// Retrieve a finalized transaction, or a pooled otherwise
	tx, _, _, _, err := s.b.GetTransaction(ctx, hash)
	if err != nil {
		return nil, err
	}
	if tx == nil {
		if tx = s.b.GetPoolTransaction(hash); tx == nil {
			// Transaction not found anywhere, abort
			return nil, nil
		}
	}
	// Serialize to RLP and return
	return tx.MarshalBinary()
}

// GetTransactionReceipt returns the transaction receipt for the given transaction hash.
func (s *TransactionAPI) GetTransactionReceipt(ctx context.Context, hash common.Hash) (map[string]interface{}, error) {
	tx, blockHash, blockNumber, index, err := s.b.GetTransaction(ctx, hash)
	if err != nil {
		// When the transaction doesn't exist, the RPC method should return JSON null
		// as per specification.
		return nil, nil
	}
	receipts, err := s.b.GetReceipts(ctx, blockHash)
	if err != nil {
		return nil, err
	}
	if len(receipts) <= int(index) {
		return nil, nil
	}
	receipt := receipts[index]

	// Derive the sender.
	bigblock := new(big.Int).SetUint64(blockNumber)
	signer := types.MakeSigner(s.b.ChainConfig(), bigblock)
	from, _ := types.Sender(signer, tx)

	fields := map[string]interface{}{
		"blockHash":         blockHash,
		"blockNumber":       hexutil.Uint64(blockNumber),
		"transactionHash":   hash,
		"transactionIndex":  hexutil.Uint64(index),
		"from":              from,
		"to":                tx.To(),
		"gasUsed":           hexutil.Uint64(receipt.GasUsed),
		"cumulativeGasUsed": hexutil.Uint64(receipt.CumulativeGasUsed),
		"contractAddress":   nil,
		"logs":              receipt.Logs,
		"logsBloom":         receipt.Bloom,
		"type":              hexutil.Uint(tx.Type()),
	}
	// Assign the effective gas price paid
	if !s.b.ChainConfig().IsLondon(bigblock) {
		fields["effectiveGasPrice"] = hexutil.Uint64(tx.GasPrice().Uint64())
	} else {
		header, err := s.b.HeaderByHash(ctx, blockHash)
		if err != nil {
			return nil, err
		}
		gasPrice := new(big.Int).Add(header.BaseFee, tx.EffectiveGasTipValue(header.BaseFee))
		fields["effectiveGasPrice"] = hexutil.Uint64(gasPrice.Uint64())
	}
	// Assign receipt status or post state.
	if len(receipt.PostState) > 0 && tx.Type() != types.ArbitrumLegacyTxType {
		fields["root"] = hexutil.Bytes(receipt.PostState)
	} else {
		fields["status"] = hexutil.Uint(receipt.Status)
	}
	if receipt.Logs == nil {
		fields["logs"] = []*types.Log{}
	}
	// If the ContractAddress is 20 0x0 bytes, assume it is not a contract creation
	if receipt.ContractAddress != (common.Address{}) {
		fields["contractAddress"] = receipt.ContractAddress
	}
	if s.b.ChainConfig().IsArbitrum() {
		fields["gasUsedForL1"] = hexutil.Uint64(receipt.GasUsedForL1)

		header, err := s.b.HeaderByHash(ctx, blockHash)
		if err != nil {
			return nil, err
		}
		if s.b.ChainConfig().IsArbitrumNitro(header.Number) {
			fields["effectiveGasPrice"] = hexutil.Uint64(header.BaseFee.Uint64())
			info, err := types.DeserializeHeaderExtraInformation(header)
			if err != nil {
				log.Error("Expected header to contain arbitrum data", "blockHash", blockHash)
			} else {
				fields["l1BlockNumber"] = hexutil.Uint64(info.L1BlockNumber)
			}
		} else {
			inner := tx.GetInner()
			arbTx, ok := inner.(*types.ArbitrumLegacyTxData)
			if !ok {
				log.Error("Expected transaction to contain arbitrum data", "txHash", tx.Hash())
			} else {
				fields["effectiveGasPrice"] = hexutil.Uint64(arbTx.EffectiveGasPrice)
				fields["l1BlockNumber"] = hexutil.Uint64(arbTx.L1BlockNumber)
			}
		}
	}
	return fields, nil
}

// sign is a helper function that signs a transaction with the private key of the given address.
func (s *TransactionAPI) sign(addr common.Address, tx *types.Transaction) (*types.Transaction, error) {
	// Look up the wallet containing the requested signer
	account := accounts.Account{Address: addr}

	wallet, err := s.b.AccountManager().Find(account)
	if err != nil {
		return nil, err
	}
	// Request the wallet to sign the transaction
	return wallet.SignTx(account, tx, s.b.ChainConfig().ChainID)
}

// SubmitTransaction is a helper function that submits tx to txPool and logs a message.
func SubmitTransaction(ctx context.Context, b Backend, tx *types.Transaction) (common.Hash, error) {
	// If the transaction fee cap is already specified, ensure the
	// fee of the given transaction is _reasonable_.
	if err := checkTxFee(tx.GasPrice(), tx.Gas(), b.RPCTxFeeCap()); err != nil {
		return common.Hash{}, err
	}
	if !b.UnprotectedAllowed() && !tx.Protected() {
		// Ensure only eip155 signed transactions are submitted if EIP155Required is set.
		return common.Hash{}, errors.New("only replay-protected (EIP-155) transactions allowed over RPC")
	}
	if err := b.SendTx(ctx, tx); err != nil {
		return common.Hash{}, err
	}
	// Print a log with full tx details for manual investigations and interventions
	signer := types.MakeSigner(b.ChainConfig(), b.CurrentBlock().Number())
	from, err := types.Sender(signer, tx)
	if err != nil {
		return common.Hash{}, err
	}

	if tx.To() == nil {
		addr := crypto.CreateAddress(from, tx.Nonce())
		log.Info("Submitted contract creation", "hash", tx.Hash().Hex(), "from", from, "nonce", tx.Nonce(), "contract", addr.Hex(), "value", tx.Value())
	} else {
		log.Info("Submitted transaction", "hash", tx.Hash().Hex(), "from", from, "nonce", tx.Nonce(), "recipient", tx.To(), "value", tx.Value())
	}
	return tx.Hash(), nil
}

// SendTransaction creates a transaction for the given argument, sign it and submit it to the
// transaction pool.
func (s *TransactionAPI) SendTransaction(ctx context.Context, args TransactionArgs) (common.Hash, error) {
	// Look up the wallet containing the requested signer
	account := accounts.Account{Address: args.from()}

	wallet, err := s.b.AccountManager().Find(account)
	if err != nil {
		return common.Hash{}, err
	}

	if args.Nonce == nil {
		// Hold the mutex around signing to prevent concurrent assignment of
		// the same nonce to multiple accounts.
		s.nonceLock.LockAddr(args.from())
		defer s.nonceLock.UnlockAddr(args.from())
	}

	// Set some sanity defaults and terminate on failure
	if err := args.setDefaults(ctx, s.b); err != nil {
		return common.Hash{}, err
	}
	// Assemble the transaction and sign with the wallet
	tx := args.toTransaction()

	signed, err := wallet.SignTx(account, tx, s.b.ChainConfig().ChainID)
	if err != nil {
		return common.Hash{}, err
	}
	return SubmitTransaction(ctx, s.b, signed)
}

// FillTransaction fills the defaults (nonce, gas, gasPrice or 1559 fields)
// on a given unsigned transaction, and returns it to the caller for further
// processing (signing + broadcast).
func (s *TransactionAPI) FillTransaction(ctx context.Context, args TransactionArgs) (*SignTransactionResult, error) {
	// Set some sanity defaults and terminate on failure
	if err := args.setDefaults(ctx, s.b); err != nil {
		return nil, err
	}
	// Assemble the transaction and obtain rlp
	tx := args.toTransaction()
	data, err := tx.MarshalBinary()
	if err != nil {
		return nil, err
	}
	return &SignTransactionResult{data, tx}, nil
}

// SendRawTransaction will add the signed transaction to the transaction pool.
// The sender is responsible for signing the transaction and using the correct nonce.
func (s *TransactionAPI) SendRawTransaction(ctx context.Context, input hexutil.Bytes) (common.Hash, error) {
	tx := new(types.Transaction)
	if err := tx.UnmarshalBinary(input); err != nil {
		return common.Hash{}, err
	}
	return SubmitTransaction(ctx, s.b, tx)
}

// Sign calculates an ECDSA signature for:
// keccak256("\x19Ethereum Signed Message:\n" + len(message) + message).
//
// Note, the produced signature conforms to the secp256k1 curve R, S and V values,
// where the V value will be 27 or 28 for legacy reasons.
//
// The account associated with addr must be unlocked.
//
// https://github.com/ethereum/wiki/wiki/JSON-RPC#eth_sign
func (s *TransactionAPI) Sign(addr common.Address, data hexutil.Bytes) (hexutil.Bytes, error) {
	// Look up the wallet containing the requested signer
	account := accounts.Account{Address: addr}

	wallet, err := s.b.AccountManager().Find(account)
	if err != nil {
		return nil, err
	}
	// Sign the requested hash with the wallet
	signature, err := wallet.SignText(account, data)
	if err == nil {
		signature[64] += 27 // Transform V from 0/1 to 27/28 according to the yellow paper
	}
	return signature, err
}

// SignTransactionResult represents a RLP encoded signed transaction.
type SignTransactionResult struct {
	Raw hexutil.Bytes      `json:"raw"`
	Tx  *types.Transaction `json:"tx"`
}

// SignTransaction will sign the given transaction with the from account.
// The node needs to have the private key of the account corresponding with
// the given from address and it needs to be unlocked.
func (s *TransactionAPI) SignTransaction(ctx context.Context, args TransactionArgs) (*SignTransactionResult, error) {
	if args.Gas == nil {
		return nil, fmt.Errorf("gas not specified")
	}
	if args.GasPrice == nil && (args.MaxPriorityFeePerGas == nil || args.MaxFeePerGas == nil) {
		return nil, fmt.Errorf("missing gasPrice or maxFeePerGas/maxPriorityFeePerGas")
	}
	if args.Nonce == nil {
		return nil, fmt.Errorf("nonce not specified")
	}
	if err := args.setDefaults(ctx, s.b); err != nil {
		return nil, err
	}
	// Before actually sign the transaction, ensure the transaction fee is reasonable.
	tx := args.toTransaction()
	if err := checkTxFee(tx.GasPrice(), tx.Gas(), s.b.RPCTxFeeCap()); err != nil {
		return nil, err
	}
	signed, err := s.sign(args.from(), tx)
	if err != nil {
		return nil, err
	}
	data, err := signed.MarshalBinary()
	if err != nil {
		return nil, err
	}
	return &SignTransactionResult{data, signed}, nil
}

// PendingTransactions returns the transactions that are in the transaction pool
// and have a from address that is one of the accounts this node manages.
func (s *TransactionAPI) PendingTransactions() ([]*RPCTransaction, error) {
	pending, err := s.b.GetPoolTransactions()
	if err != nil {
		return nil, err
	}
	accounts := make(map[common.Address]struct{})
	for _, wallet := range s.b.AccountManager().Wallets() {
		for _, account := range wallet.Accounts() {
			accounts[account.Address] = struct{}{}
		}
	}
	curHeader := s.b.CurrentHeader()
	transactions := make([]*RPCTransaction, 0, len(pending))
	for _, tx := range pending {
		from, _ := types.Sender(s.signer, tx)
		if _, exists := accounts[from]; exists {
			transactions = append(transactions, NewRPCPendingTransaction(tx, curHeader, s.b.ChainConfig()))
		}
	}
	return transactions, nil
}

// Resend accepts an existing transaction and a new gas price and limit. It will remove
// the given transaction from the pool and reinsert it with the new gas price and limit.
func (s *TransactionAPI) Resend(ctx context.Context, sendArgs TransactionArgs, gasPrice *hexutil.Big, gasLimit *hexutil.Uint64) (common.Hash, error) {
	if sendArgs.Nonce == nil {
		return common.Hash{}, fmt.Errorf("missing transaction nonce in transaction spec")
	}
	if err := sendArgs.setDefaults(ctx, s.b); err != nil {
		return common.Hash{}, err
	}
	matchTx := sendArgs.toTransaction()

	// Before replacing the old transaction, ensure the _new_ transaction fee is reasonable.
	var price = matchTx.GasPrice()
	if gasPrice != nil {
		price = gasPrice.ToInt()
	}
	var gas = matchTx.Gas()
	if gasLimit != nil {
		gas = uint64(*gasLimit)
	}
	if err := checkTxFee(price, gas, s.b.RPCTxFeeCap()); err != nil {
		return common.Hash{}, err
	}
	// Iterate the pending list for replacement
	pending, err := s.b.GetPoolTransactions()
	if err != nil {
		return common.Hash{}, err
	}
	for _, p := range pending {
		wantSigHash := s.signer.Hash(matchTx)
		pFrom, err := types.Sender(s.signer, p)
		if err == nil && pFrom == sendArgs.from() && s.signer.Hash(p) == wantSigHash {
			// Match. Re-sign and send the transaction.
			if gasPrice != nil && (*big.Int)(gasPrice).Sign() != 0 {
				sendArgs.GasPrice = gasPrice
			}
			if gasLimit != nil && *gasLimit != 0 {
				sendArgs.Gas = gasLimit
			}
			signedTx, err := s.sign(sendArgs.from(), sendArgs.toTransaction())
			if err != nil {
				return common.Hash{}, err
			}
			if err = s.b.SendTx(ctx, signedTx); err != nil {
				return common.Hash{}, err
			}
			return signedTx.Hash(), nil
		}
	}
	return common.Hash{}, fmt.Errorf("transaction %#x not found", matchTx.Hash())
}

// DebugAPI is the collection of Ethereum APIs exposed over the debugging
// namespace.
type DebugAPI struct {
	b Backend
}

// NewDebugAPI creates a new instance of DebugAPI.
func NewDebugAPI(b Backend) *DebugAPI {
	return &DebugAPI{b: b}
}

// GetRawHeader retrieves the RLP encoding for a single header.
func (api *DebugAPI) GetRawHeader(ctx context.Context, blockNrOrHash rpc.BlockNumberOrHash) (hexutil.Bytes, error) {
	var hash common.Hash
	if h, ok := blockNrOrHash.Hash(); ok {
		hash = h
	} else {
		block, err := api.b.BlockByNumberOrHash(ctx, blockNrOrHash)
		if err != nil {
			return nil, err
		}
		hash = block.Hash()
	}
	header, _ := api.b.HeaderByHash(ctx, hash)
	if header == nil {
		return nil, fmt.Errorf("header #%d not found", hash)
	}
	return rlp.EncodeToBytes(header)
}

// GetRawBlock retrieves the RLP encoded for a single block.
func (api *DebugAPI) GetRawBlock(ctx context.Context, blockNrOrHash rpc.BlockNumberOrHash) (hexutil.Bytes, error) {
	var hash common.Hash
	if h, ok := blockNrOrHash.Hash(); ok {
		hash = h
	} else {
		block, err := api.b.BlockByNumberOrHash(ctx, blockNrOrHash)
		if err != nil {
			return nil, err
		}
		hash = block.Hash()
	}
	block, _ := api.b.BlockByHash(ctx, hash)
	if block == nil {
		return nil, fmt.Errorf("block #%d not found", hash)
	}
	return rlp.EncodeToBytes(block)
}

// GetRawReceipts retrieves the binary-encoded receipts of a single block.
func (api *DebugAPI) GetRawReceipts(ctx context.Context, blockNrOrHash rpc.BlockNumberOrHash) ([]hexutil.Bytes, error) {
	var hash common.Hash
	if h, ok := blockNrOrHash.Hash(); ok {
		hash = h
	} else {
		block, err := api.b.BlockByNumberOrHash(ctx, blockNrOrHash)
		if err != nil {
			return nil, err
		}
		hash = block.Hash()
	}
	receipts, err := api.b.GetReceipts(ctx, hash)
	if err != nil {
		return nil, err
	}
	result := make([]hexutil.Bytes, len(receipts))
	for i, receipt := range receipts {
		b, err := receipt.MarshalBinary()
		if err != nil {
			return nil, err
		}
		result[i] = b
	}
	return result, nil
}

// GetRawTransaction returns the bytes of the transaction for the given hash.
func (s *DebugAPI) GetRawTransaction(ctx context.Context, hash common.Hash) (hexutil.Bytes, error) {
	// Retrieve a finalized transaction, or a pooled otherwise
	tx, _, _, _, err := s.b.GetTransaction(ctx, hash)
	if err != nil {
		return nil, err
	}
	if tx == nil {
		if tx = s.b.GetPoolTransaction(hash); tx == nil {
			// Transaction not found anywhere, abort
			return nil, nil
		}
	}
	return tx.MarshalBinary()
}

// PrintBlock retrieves a block and returns its pretty printed form.
func (api *DebugAPI) PrintBlock(ctx context.Context, number uint64) (string, error) {
	block, _ := api.b.BlockByNumber(ctx, rpc.BlockNumber(number))
	if block == nil {
		return "", fmt.Errorf("block #%d not found", number)
	}
	return spew.Sdump(block), nil
}

// SeedHash retrieves the seed hash of a block.
func (api *DebugAPI) SeedHash(ctx context.Context, number uint64) (string, error) {
	block, _ := api.b.BlockByNumber(ctx, rpc.BlockNumber(number))
	if block == nil {
		return "", fmt.Errorf("block #%d not found", number)
	}
	return fmt.Sprintf("%#x", ethash.SeedHash(number)), nil
}

// ChaindbProperty returns leveldb properties of the key-value database.
func (api *DebugAPI) ChaindbProperty(property string) (string, error) {
	if property == "" {
		property = "leveldb.stats"
	} else if !strings.HasPrefix(property, "leveldb.") {
		property = "leveldb." + property
	}
	return api.b.ChainDb().Stat(property)
}

// ChaindbCompact flattens the entire key-value database into a single level,
// removing all unused slots and merging all keys.
func (api *DebugAPI) ChaindbCompact() error {
	for b := byte(0); b < 255; b++ {
		log.Info("Compacting chain database", "range", fmt.Sprintf("0x%0.2X-0x%0.2X", b, b+1))
		if err := api.b.ChainDb().Compact([]byte{b}, []byte{b + 1}); err != nil {
			log.Error("Database compaction failed", "err", err)
			return err
		}
	}
	return nil
}

// SetHead rewinds the head of the blockchain to a previous block.
func (api *DebugAPI) SetHead(number hexutil.Uint64) {
	api.b.SetHead(uint64(number))
}

// NetAPI offers network related RPC methods
type NetAPI struct {
	net            *p2p.Server
	networkVersion uint64
}

// NewNetAPI creates a new net API instance.
func NewNetAPI(net *p2p.Server, networkVersion uint64) *NetAPI {
	return &NetAPI{net, networkVersion}
}

// Listening returns an indication if the node is listening for network connections.
func (s *NetAPI) Listening() bool {
	return true // always listening
}

// PeerCount returns the number of connected peers
func (s *NetAPI) PeerCount() hexutil.Uint {
	return hexutil.Uint(s.net.PeerCount())
}

// Version returns the current ethereum protocol version.
func (s *NetAPI) Version() string {
	return fmt.Sprintf("%d", s.networkVersion)
}

// checkTxFee is an internal function used to check whether the fee of
// the given transaction is _reasonable_(under the cap).
func checkTxFee(gasPrice *big.Int, gas uint64, cap float64) error {
	// Short circuit if there is no cap for transaction fee at all.
	if cap == 0 {
		return nil
	}
	feeEth := new(big.Float).Quo(new(big.Float).SetInt(new(big.Int).Mul(gasPrice, new(big.Int).SetUint64(gas))), new(big.Float).SetInt(big.NewInt(params.Ether)))
	feeFloat, _ := feeEth.Float64()
	if feeFloat > cap {
		return fmt.Errorf("tx fee (%.2f ether) exceeds the configured cap (%.2f ether)", feeFloat, cap)
	}
	return nil
}

// toHexSlice creates a slice of hex-strings based on []byte.
func toHexSlice(b [][]byte) []string {
	r := make([]string, len(b))
	for i := range b {
		r[i] = hexutil.Encode(b[i])
	}
	return r
}<|MERGE_RESOLUTION|>--- conflicted
+++ resolved
@@ -1340,17 +1340,15 @@
 		uncleHashes[i] = uncle.Hash()
 	}
 	fields["uncles"] = uncleHashes
-<<<<<<< HEAD
 
 	if config.IsArbitrumNitro(block.Header().Number) {
 		fillArbitrumNitroHeaderInfo(block.Header(), fields)
 	}
 
-=======
 	if block.Header().WithdrawalsHash != nil {
 		fields["withdrawals"] = block.Withdrawals()
 	}
->>>>>>> 73b01f40
+
 	return fields, nil
 }
 
