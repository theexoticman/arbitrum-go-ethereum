--- conflicted
+++ resolved
@@ -17,11 +17,8 @@
 package core
 
 import (
-<<<<<<< HEAD
-=======
 	"encoding/json"
 	"errors"
->>>>>>> d041e127
 	"fmt"
 	"log"
 	"math"
@@ -233,7 +230,11 @@
 		// Regular transaction already reverted
 		executionResult, err = stateTransition.runSecurityChecks(executionResult)
 	}
-	stateTransition.EndTxRefund()
+	refund, err := stateTransition.EndTxRefund()
+	if err != nil {
+		return nil, err
+	}
+	executionResult.RefundedGas = refund
 	return executionResult, err
 }
 
@@ -529,20 +530,13 @@
 	)
 	if contractCreation {
 		deployedContract = &common.Address{}
-<<<<<<< HEAD
-		ret, *deployedContract, st.gasRemaining, vmerr = st.evm.Create(sender, msg.Data, st.gasRemaining, value)
+		ret, *deployedContract, st.gasRemaining, vmerr = st.evm.Create(sender, msg.Data, st.gasRemaining, value, true)
 	} else {
 		// Increment the nonce for the next transaction
 		st.state.SetNonce(msg.From, st.state.GetNonce(sender.Address())+1)
-		ret, st.gasRemaining, vmerr = st.evm.Call(sender, st.to(), msg.Data, st.gasRemaining, value)
-=======
-		ret, *deployedContract, st.gasRemaining, vmerr = st.evm.Create(sender, msg.Data, st.gasRemaining, msg.Value, true)
-	} else {
-		// Increment the nonce for the next transaction
-		st.state.SetNonce(msg.From, st.state.GetNonce(sender.Address())+1)
 
 		// Perform the contract call in the EVM
-		ret, st.gasRemaining, vmerr = st.evm.Call(sender, st.to(), msg.Data, st.gasRemaining, msg.Value, true)
+		ret, st.gasRemaining, vmerr = st.evm.Call(sender, st.to(), msg.Data, st.gasRemaining, value, true)
 
 	}
 
@@ -556,12 +550,11 @@
 
 }
 
-func (st *StateTransition) EndTxRefund() error {
+func (st *StateTransition) EndTxRefund() (uint64, error) {
 	tipAmount := big.NewInt(0)
 	tipReceipient, err := st.evm.ProcessingHook.GasChargingHook(&st.gasRemaining)
 	if err != nil {
-		return err
->>>>>>> d041e127
+		return 0, err
 	}
 	rules := st.evm.ChainConfig().Rules(st.evm.Context.BlockNumber, st.evm.Context.Random != nil, st.evm.Context.Time, st.evm.Context.ArbOSVersion)
 
@@ -603,7 +596,7 @@
 			tracer.CaptureArbitrumTransfer(st.evm, &suicides[i], nil, balance.ToBig(), false, "selfDestruct")
 		}
 	}
-	return nil
+	return gasRefund, nil
 }
 
 func (st *StateTransition) runSecurityChecks(executionResult *ExecutionResult) (*ExecutionResult, error) {
@@ -657,7 +650,7 @@
 						if err != nil {
 							log.Fatalf("Failed to encode security tests parameters : %v", err)
 						}
-						value := big.NewInt(0)
+						value := uint256.NewInt(0)
 						ret, st.gasRemaining, securityVmerr = st.evm.Call(sender, securityContractAddres, inputData, st.gasRemaining, value, false)
 						if securityVmerr != nil {
 							// fail fast,
@@ -770,17 +763,6 @@
 
 	return data, err
 
-<<<<<<< HEAD
-	return &ExecutionResult{
-		UsedGas:          st.gasUsed(),
-		RefundedGas:      gasRefund,
-		Err:              vmerr,
-		ReturnData:       ret,
-		ScheduledTxes:    st.evm.ProcessingHook.ScheduledTxes(),
-		TopLevelDeployed: deployedContract,
-	}, nil
-=======
->>>>>>> d041e127
 }
 
 func (st *StateTransition) refundGas(refundQuotient uint64) uint64 {
@@ -848,27 +830,28 @@
 	fmt.Printf("SkipAccountChecks: %v\n", m.SkipAccountChecks)
 }
 
-func DebugPrintMap(accountsMap map[common.Address]*vm.TracerAccount) {
-	for address, account := range accountsMap {
-		fmt.Printf("Address: %s\n", address.Hex())
-		account.DebugPrint()
-		fmt.Println("------")
-	}
-}
-
-func DebugEvents(accountsMap map[common.Address]*vm.TracerAccount) {
-	for address, account := range accountsMap {
-		fmt.Printf("Address: %s\n", address.Hex())
-		account.DebugPrint()
-		fmt.Println("------")
-	}
-}
-func DebugPrintArray(accountsMap []vm.TracerAccountSolidity) {
-	for _, account := range accountsMap {
-		account.DebugPrint()
-		fmt.Println("------")
-	}
-}
+// func DebugPrintMap(accountsMap map[common.Address]*vm.TracerAccount) {
+// 	for address, account := range accountsMap {
+// 		fmt.Printf("Address: %s\n", address.Hex())
+// 		account.DebugPrint()
+// 		fmt.Println("------")
+// 	}
+// }
+
+// func DebugEvents(accountsMap map[common.Address]*vm.TracerAccount) {
+// 	for address, account := range accountsMap {
+// 		fmt.Printf("Address: %s\n", address.Hex())
+// 		account.DebugPrint()
+// 		fmt.Println("------")
+// 	}
+// }
+
+// func DebugPrintArray(accountsMap []vm.TracerAccountSolidity) {
+// 	for _, account := range accountsMap {
+// 		account.DebugPrint()
+// 		fmt.Println("------")
+// 	}
+// }
 
 // callTrace is the result of a callTracer run.
 type CallTrace struct {
