--- conflicted
+++ resolved
@@ -32,21 +32,15 @@
 // ExecutionResult includes all output after executing given evm
 // message no matter the execution itself is successful or not.
 type ExecutionResult struct {
-<<<<<<< HEAD
-	UsedGas    uint64 // Total used gas but include the refunded gas
-	Err        error  // Any error encountered during the execution(listed in core/vm/errors.go)
-	ReturnData []byte // Returned data from evm(function result or data supplied with revert opcode)
+	UsedGas     uint64 // Total used gas but include the refunded gas
+	RefundedGas uint64 // Total gas refunded after execution
+	Err         error  // Any error encountered during the execution(listed in core/vm/errors.go)
+	ReturnData  []byte // Returned data from evm(function result or data supplied with revert opcode)
 
 	// Arbitrum: a tx may yield others that need to run afterward (see retryables)
 	ScheduledTxes types.Transactions
 	// Arbitrum: the contract deployed from the top-level transaction, or nil if not a contract creation tx
 	TopLevelDeployed *common.Address
-=======
-	UsedGas     uint64 // Total used gas, not including the refunded gas
-	RefundedGas uint64 // Total gas refunded after execution
-	Err         error  // Any error encountered during the execution(listed in core/vm/errors.go)
-	ReturnData  []byte // Returned data from evm(function result or data supplied with revert opcode)
->>>>>>> da6cdaf6
 }
 
 // Unwrap returns the internal evm error which allows us for further
@@ -525,8 +519,8 @@
 	}
 
 	return &ExecutionResult{
-<<<<<<< HEAD
 		UsedGas:          st.gasUsed(),
+		RefundedGas:      gasRefund,
 		Err:              vmerr,
 		ReturnData:       ret,
 		ScheduledTxes:    st.evm.ProcessingHook.ScheduledTxes(),
@@ -534,10 +528,10 @@
 	}, nil
 }
 
-func (st *StateTransition) refundGas(refundQuotient uint64) {
+func (st *StateTransition) refundGas(refundQuotient uint64) uint64 {
 	st.gasRemaining += st.evm.ProcessingHook.ForceRefundGas()
-
 	nonrefundable := st.evm.ProcessingHook.NonrefundableGas()
+	var refund uint64
 	if nonrefundable < st.gasUsed() {
 		// Apply refund counter, capped to a refund quotient
 		refund := (st.gasUsed() - nonrefundable) / refundQuotient
@@ -545,20 +539,6 @@
 			refund = st.state.GetRefund()
 		}
 		st.gasRemaining += refund
-=======
-		UsedGas:     st.gasUsed(),
-		RefundedGas: gasRefund,
-		Err:         vmerr,
-		ReturnData:  ret,
-	}, nil
-}
-
-func (st *StateTransition) refundGas(refundQuotient uint64) uint64 {
-	// Apply refund counter, capped to a refund quotient
-	refund := st.gasUsed() / refundQuotient
-	if refund > st.state.GetRefund() {
-		refund = st.state.GetRefund()
->>>>>>> da6cdaf6
 	}
 
 	// Return ETH for remaining gas, exchanged at the original rate.
