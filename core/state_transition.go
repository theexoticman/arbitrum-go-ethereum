--- conflicted
+++ resolved
@@ -390,13 +390,9 @@
 	}
 	st.gasRemaining -= gas
 
-<<<<<<< HEAD
-	if err := st.evm.ProcessingHook.GasChargingHook(&st.gasRemaining); err != nil {
-=======
 	tipAmount := big.NewInt(0)
-	tipReceipient, err := st.evm.ProcessingHook.GasChargingHook(&st.gas)
+	tipReceipient, err := st.evm.ProcessingHook.GasChargingHook(&st.gasRemaining)
 	if err != nil {
->>>>>>> 04714bce
 		return nil, err
 	}
 
