// Copyright 2015 The go-ethereum Authors
// This file is part of the go-ethereum library.
//
// The go-ethereum library is free software: you can redistribute it and/or modify
// it under the terms of the GNU Lesser General Public License as published by
// the Free Software Foundation, either version 3 of the License, or
// (at your option) any later version.
//
// The go-ethereum library is distributed in the hope that it will be useful,
// but WITHOUT ANY WARRANTY; without even the implied warranty of
// MERCHANTABILITY or FITNESS FOR A PARTICULAR PURPOSE. See the
// GNU Lesser General Public License for more details.
//
// You should have received a copy of the GNU Lesser General Public License
// along with the go-ethereum library. If not, see <http://www.gnu.org/licenses/>.

package core

import (
	"fmt"
	"math/big"

	"github.com/ethereum/go-ethereum/common"
	"github.com/ethereum/go-ethereum/consensus"
	"github.com/ethereum/go-ethereum/consensus/misc"
	"github.com/ethereum/go-ethereum/consensus/misc/eip1559"
	"github.com/ethereum/go-ethereum/consensus/misc/eip4844"
	"github.com/ethereum/go-ethereum/core/rawdb"
	"github.com/ethereum/go-ethereum/core/state"
	"github.com/ethereum/go-ethereum/core/types"
	"github.com/ethereum/go-ethereum/core/vm"
	"github.com/ethereum/go-ethereum/ethdb"
	"github.com/ethereum/go-ethereum/params"
	"github.com/ethereum/go-ethereum/trie"
)

// BlockGen creates blocks for testing.
// See GenerateChain for a detailed explanation.
type BlockGen struct {
	i       int
	cm      *chainMaker
	parent  *types.Block
	header  *types.Header
	statedb *state.StateDB

	gasPool     *GasPool
	txs         []*types.Transaction
	receipts    []*types.Receipt
	uncles      []*types.Header
	withdrawals []*types.Withdrawal

	engine consensus.Engine
}

// SetCoinbase sets the coinbase of the generated block.
// It can be called at most once.
func (b *BlockGen) SetCoinbase(addr common.Address) {
	if b.gasPool != nil {
		if len(b.txs) > 0 {
			panic("coinbase must be set before adding transactions")
		}
		panic("coinbase can only be set once")
	}
	b.header.Coinbase = addr
	b.gasPool = new(GasPool).AddGas(b.header.GasLimit)
}

// SetExtra sets the extra data field of the generated block.
func (b *BlockGen) SetExtra(data []byte) {
	b.header.Extra = data
}

// SetNonce sets the nonce field of the generated block.
func (b *BlockGen) SetNonce(nonce types.BlockNonce) {
	b.header.Nonce = nonce
}

// SetDifficulty sets the difficulty field of the generated block. This method is
// useful for Clique tests where the difficulty does not depend on time. For the
// ethash tests, please use OffsetTime, which implicitly recalculates the diff.
func (b *BlockGen) SetDifficulty(diff *big.Int) {
	b.header.Difficulty = diff
}

// SetPos makes the header a PoS-header (0 difficulty)
func (b *BlockGen) SetPoS() {
	b.header.Difficulty = new(big.Int)
}

// Difficulty returns the currently calculated difficulty of the block.
func (b *BlockGen) Difficulty() *big.Int {
	return new(big.Int).Set(b.header.Difficulty)
}

// SetParentBeaconRoot sets the parent beacon root field of the generated
// block.
func (b *BlockGen) SetParentBeaconRoot(root common.Hash) {
	b.header.ParentBeaconRoot = &root
	var (
		blockContext = NewEVMBlockContext(b.header, b.cm, &b.header.Coinbase)
		vmenv        = vm.NewEVM(blockContext, vm.TxContext{}, b.statedb, b.cm.config, vm.Config{})
	)
	ProcessBeaconBlockRoot(root, vmenv, b.statedb)
}

// addTx adds a transaction to the generated block. If no coinbase has
// been set, the block's coinbase is set to the zero address.
//
// There are a few options can be passed as well in order to run some
// customized rules.
// - bc:       enables the ability to query historical block hashes for BLOCKHASH
// - vmConfig: extends the flexibility for customizing evm rules, e.g. enable extra EIPs
func (b *BlockGen) addTx(bc *BlockChain, vmConfig vm.Config, tx *types.Transaction) {
	if b.gasPool == nil {
		b.SetCoinbase(common.Address{})
	}
	b.statedb.SetTxContext(tx.Hash(), len(b.txs))
<<<<<<< HEAD
	receipt, _, err := ApplyTransaction(b.config, bc, &b.header.Coinbase, b.gasPool, b.statedb, b.header, tx, &b.header.GasUsed, vmConfig)
=======
	receipt, err := ApplyTransaction(b.cm.config, bc, &b.header.Coinbase, b.gasPool, b.statedb, b.header, tx, &b.header.GasUsed, vmConfig)
>>>>>>> bc42e884
	if err != nil {
		panic(err)
	}
	b.txs = append(b.txs, tx)
	b.receipts = append(b.receipts, receipt)
	if b.header.BlobGasUsed != nil {
		*b.header.BlobGasUsed += receipt.BlobGasUsed
	}
}

// AddTx adds a transaction to the generated block. If no coinbase has
// been set, the block's coinbase is set to the zero address.
//
// AddTx panics if the transaction cannot be executed. In addition to the protocol-imposed
// limitations (gas limit, etc.), there are some further limitations on the content of
// transactions that can be added. Notably, contract code relying on the BLOCKHASH
// instruction will panic during execution if it attempts to access a block number outside
// of the range created by GenerateChain.
func (b *BlockGen) AddTx(tx *types.Transaction) {
	b.addTx(nil, vm.Config{}, tx)
}

// AddTxWithChain adds a transaction to the generated block. If no coinbase has
// been set, the block's coinbase is set to the zero address.
//
// AddTxWithChain panics if the transaction cannot be executed. In addition to the
// protocol-imposed limitations (gas limit, etc.), there are some further limitations on
// the content of transactions that can be added. If contract code relies on the BLOCKHASH
// instruction, the block in chain will be returned.
func (b *BlockGen) AddTxWithChain(bc *BlockChain, tx *types.Transaction) {
	b.addTx(bc, vm.Config{}, tx)
}

// AddTxWithVMConfig adds a transaction to the generated block. If no coinbase has
// been set, the block's coinbase is set to the zero address.
// The evm interpreter can be customized with the provided vm config.
func (b *BlockGen) AddTxWithVMConfig(tx *types.Transaction, config vm.Config) {
	b.addTx(nil, config, tx)
}

// GetBalance returns the balance of the given address at the generated block.
func (b *BlockGen) GetBalance(addr common.Address) *big.Int {
	return b.statedb.GetBalance(addr)
}

// AddUncheckedTx forcefully adds a transaction to the block without any validation.
//
// AddUncheckedTx will cause consensus failures when used during real
// chain processing. This is best used in conjunction with raw block insertion.
func (b *BlockGen) AddUncheckedTx(tx *types.Transaction) {
	b.txs = append(b.txs, tx)
}

// Number returns the block number of the block being generated.
func (b *BlockGen) Number() *big.Int {
	return new(big.Int).Set(b.header.Number)
}

// Timestamp returns the timestamp of the block being generated.
func (b *BlockGen) Timestamp() uint64 {
	return b.header.Time
}

// BaseFee returns the EIP-1559 base fee of the block being generated.
func (b *BlockGen) BaseFee() *big.Int {
	return new(big.Int).Set(b.header.BaseFee)
}

// Gas returns the amount of gas left in the current block.
func (b *BlockGen) Gas() uint64 {
	return b.header.GasLimit - b.header.GasUsed
}

// Signer returns a valid signer instance for the current block.
func (b *BlockGen) Signer() types.Signer {
	return types.MakeSigner(b.cm.config, b.header.Number, b.header.Time)
}

// AddUncheckedReceipt forcefully adds a receipts to the block without a
// backing transaction.
//
// AddUncheckedReceipt will cause consensus failures when used during real
// chain processing. This is best used in conjunction with raw block insertion.
func (b *BlockGen) AddUncheckedReceipt(receipt *types.Receipt) {
	b.receipts = append(b.receipts, receipt)
}

// TxNonce returns the next valid transaction nonce for the
// account at addr. It panics if the account does not exist.
func (b *BlockGen) TxNonce(addr common.Address) uint64 {
	if !b.statedb.Exist(addr) {
		panic("account does not exist")
	}
	return b.statedb.GetNonce(addr)
}

// AddUncle adds an uncle header to the generated block.
func (b *BlockGen) AddUncle(h *types.Header) {
	// The uncle will have the same timestamp and auto-generated difficulty
	h.Time = b.header.Time

	var parent *types.Header
	for i := b.i - 1; i >= 0; i-- {
		if b.cm.chain[i].Hash() == h.ParentHash {
			parent = b.cm.chain[i].Header()
			break
		}
	}
	h.Difficulty = b.engine.CalcDifficulty(b.cm, b.header.Time, parent)

	// The gas limit and price should be derived from the parent
	h.GasLimit = parent.GasLimit
	if b.cm.config.IsLondon(h.Number) {
		h.BaseFee = eip1559.CalcBaseFee(b.cm.config, parent)
		if !b.cm.config.IsLondon(parent.Number) {
			parentGasLimit := parent.GasLimit * b.cm.config.ElasticityMultiplier()
			h.GasLimit = CalcGasLimit(parentGasLimit, parentGasLimit)
		}
	}
	b.uncles = append(b.uncles, h)
}

// AddWithdrawal adds a withdrawal to the generated block.
// It returns the withdrawal index.
func (b *BlockGen) AddWithdrawal(w *types.Withdrawal) uint64 {
	cpy := *w
	cpy.Index = b.nextWithdrawalIndex()
	b.withdrawals = append(b.withdrawals, &cpy)
	return cpy.Index
}

// nextWithdrawalIndex computes the index of the next withdrawal.
func (b *BlockGen) nextWithdrawalIndex() uint64 {
	if len(b.withdrawals) != 0 {
		return b.withdrawals[len(b.withdrawals)-1].Index + 1
	}
	for i := b.i - 1; i >= 0; i-- {
		if wd := b.cm.chain[i].Withdrawals(); len(wd) != 0 {
			return wd[len(wd)-1].Index + 1
		}
		if i == 0 {
			// Correctly set the index if no parent had withdrawals.
			if wd := b.cm.bottom.Withdrawals(); len(wd) != 0 {
				return wd[len(wd)-1].Index + 1
			}
		}
	}
	return 0
}

// PrevBlock returns a previously generated block by number. It panics if
// num is greater or equal to the number of the block being generated.
// For index -1, PrevBlock returns the parent block given to GenerateChain.
func (b *BlockGen) PrevBlock(index int) *types.Block {
	if index >= b.i {
		panic(fmt.Errorf("block index %d out of range (%d,%d)", index, -1, b.i))
	}
	if index == -1 {
		return b.cm.bottom
	}
	return b.cm.chain[index]
}

// OffsetTime modifies the time instance of a block, implicitly changing its
// associated difficulty. It's useful to test scenarios where forking is not
// tied to chain length directly.
func (b *BlockGen) OffsetTime(seconds int64) {
	b.header.Time += uint64(seconds)
	if b.header.Time <= b.cm.bottom.Header().Time {
		panic("block time out of range")
	}
	b.header.Difficulty = b.engine.CalcDifficulty(b.cm, b.header.Time, b.parent.Header())
}

// GenerateChain creates a chain of n blocks. The first block's
// parent will be the provided parent. db is used to store
// intermediate states and should contain the parent's state trie.
//
// The generator function is called with a new block generator for
// every block. Any transactions and uncles added to the generator
// become part of the block. If gen is nil, the blocks will be empty
// and their coinbase will be the zero address.
//
// Blocks created by GenerateChain do not contain valid proof of work
// values. Inserting them into BlockChain requires use of FakePow or
// a similar non-validating proof of work implementation.
func GenerateChain(config *params.ChainConfig, parent *types.Block, engine consensus.Engine, db ethdb.Database, n int, gen func(int, *BlockGen)) ([]*types.Block, []types.Receipts) {
	if config == nil {
		config = params.TestChainConfig
	}
	if engine == nil {
		panic("nil consensus engine")
	}
	cm := newChainMaker(parent, config, engine)

	genblock := func(i int, parent *types.Block, triedb *trie.Database, statedb *state.StateDB) (*types.Block, types.Receipts) {
		b := &BlockGen{i: i, cm: cm, parent: parent, statedb: statedb, engine: engine}
		b.header = cm.makeHeader(parent, statedb, b.engine)

		// Set the difficulty for clique block. The chain maker doesn't have access
		// to a chain, so the difficulty will be left unset (nil). Set it here to the
		// correct value.
		if b.header.Difficulty == nil {
			if config.TerminalTotalDifficulty == nil {
				// Clique chain
				b.header.Difficulty = big.NewInt(2)
			} else {
				// Post-merge chain
				b.header.Difficulty = big.NewInt(0)
			}
		}
		// Mutate the state and block according to any hard-fork specs
		if daoBlock := config.DAOForkBlock; daoBlock != nil {
			limit := new(big.Int).Add(daoBlock, params.DAOForkExtraRange)
			if b.header.Number.Cmp(daoBlock) >= 0 && b.header.Number.Cmp(limit) < 0 {
				if config.DAOForkSupport {
					b.header.Extra = common.CopyBytes(params.DAOForkBlockExtra)
				}
			}
		}
		if config.DAOForkSupport && config.DAOForkBlock != nil && config.DAOForkBlock.Cmp(b.header.Number) == 0 {
			misc.ApplyDAOHardFork(statedb)
		}
		// Execute any user modifications to the block
		if gen != nil {
			gen(i, b)
		}

		block, err := b.engine.FinalizeAndAssemble(cm, b.header, statedb, b.txs, b.uncles, b.receipts, b.withdrawals)
		if err != nil {
			panic(err)
		}

		// Write state changes to db
		root, err := statedb.Commit(b.header.Number.Uint64(), config.IsEIP158(b.header.Number))
		if err != nil {
			panic(fmt.Sprintf("state write error: %v", err))
		}
		if err = triedb.Commit(root, false); err != nil {
			panic(fmt.Sprintf("trie write error: %v", err))
		}
		return block, b.receipts
	}

	// Forcibly use hash-based state scheme for retaining all nodes in disk.
	triedb := trie.NewDatabase(db, trie.HashDefaults)
	defer triedb.Close()

	for i := 0; i < n; i++ {
		statedb, err := state.New(parent.Root(), state.NewDatabaseWithNodeDB(db, triedb), nil)
		if err != nil {
			panic(err)
		}
		block, receipts := genblock(i, parent, triedb, statedb)

		// Post-process the receipts.
		// Here we assign the final block hash and other info into the receipt.
		// In order for DeriveFields to work, the transaction and receipt lists need to be
		// of equal length. If AddUncheckedTx or AddUncheckedReceipt are used, there will be
		// extra ones, so we just trim the lists here.
		receiptsCount := len(receipts)
		txs := block.Transactions()
		if len(receipts) > len(txs) {
			receipts = receipts[:len(txs)]
		} else if len(receipts) < len(txs) {
			txs = txs[:len(receipts)]
		}
		var blobGasPrice *big.Int
		if block.ExcessBlobGas() != nil {
			blobGasPrice = eip4844.CalcBlobFee(*block.ExcessBlobGas())
		}
		if err := receipts.DeriveFields(config, block.Hash(), block.NumberU64(), block.Time(), block.BaseFee(), blobGasPrice, txs); err != nil {
			panic(err)
		}

		// Re-expand to ensure all receipts are returned.
		receipts = receipts[:receiptsCount]

		// Advance the chain.
		cm.add(block, receipts)
		parent = block
	}
	return cm.chain, cm.receipts
}

// GenerateChainWithGenesis is a wrapper of GenerateChain which will initialize
// genesis block to database first according to the provided genesis specification
// then generate chain on top.
func GenerateChainWithGenesis(genesis *Genesis, engine consensus.Engine, n int, gen func(int, *BlockGen)) (ethdb.Database, []*types.Block, []types.Receipts) {
	db := rawdb.NewMemoryDatabase()
	triedb := trie.NewDatabase(db, trie.HashDefaults)
	defer triedb.Close()
	_, err := genesis.Commit(db, triedb)
	if err != nil {
		panic(err)
	}
	blocks, receipts := GenerateChain(genesis.Config, genesis.ToBlock(), engine, db, n, gen)
	return db, blocks, receipts
}

func (cm *chainMaker) makeHeader(parent *types.Block, state *state.StateDB, engine consensus.Engine) *types.Header {
	time := parent.Time() + 10 // block time is fixed at 10 seconds
	header := &types.Header{
		Root:       state.IntermediateRoot(cm.config.IsEIP158(parent.Number())),
		ParentHash: parent.Hash(),
		Coinbase:   parent.Coinbase(),
		Difficulty: engine.CalcDifficulty(cm, time, parent.Header()),
		GasLimit:   parent.GasLimit(),
		Number:     new(big.Int).Add(parent.Number(), common.Big1),
		Time:       time,
	}

	if cm.config.IsLondon(header.Number) {
		header.BaseFee = eip1559.CalcBaseFee(cm.config, parent.Header())
		if !cm.config.IsLondon(parent.Number()) {
			parentGasLimit := parent.GasLimit() * cm.config.ElasticityMultiplier()
			header.GasLimit = CalcGasLimit(parentGasLimit, parentGasLimit)
		}
	}
<<<<<<< HEAD
	prevArbosVersion := types.DeserializeHeaderExtraInformation(parent.Header()).ArbOSFormatVersion
	if chain.Config().IsCancun(header.Number, header.Time, prevArbosVersion) {
=======
	if cm.config.IsCancun(header.Number, header.Time) {
>>>>>>> bc42e884
		var (
			parentExcessBlobGas uint64
			parentBlobGasUsed   uint64
		)
		if parent.ExcessBlobGas() != nil {
			parentExcessBlobGas = *parent.ExcessBlobGas()
			parentBlobGasUsed = *parent.BlobGasUsed()
		}
		excessBlobGas := eip4844.CalcExcessBlobGas(parentExcessBlobGas, parentBlobGasUsed)
		header.ExcessBlobGas = &excessBlobGas
		header.BlobGasUsed = new(uint64)
		header.ParentBeaconRoot = new(common.Hash)
	}
	return header
}

// makeHeaderChain creates a deterministic chain of headers rooted at parent.
func makeHeaderChain(chainConfig *params.ChainConfig, parent *types.Header, n int, engine consensus.Engine, db ethdb.Database, seed int) []*types.Header {
	blocks := makeBlockChain(chainConfig, types.NewBlockWithHeader(parent), n, engine, db, seed)
	headers := make([]*types.Header, len(blocks))
	for i, block := range blocks {
		headers[i] = block.Header()
	}
	return headers
}

// makeHeaderChainWithGenesis creates a deterministic chain of headers from genesis.
func makeHeaderChainWithGenesis(genesis *Genesis, n int, engine consensus.Engine, seed int) (ethdb.Database, []*types.Header) {
	db, blocks := makeBlockChainWithGenesis(genesis, n, engine, seed)
	headers := make([]*types.Header, len(blocks))
	for i, block := range blocks {
		headers[i] = block.Header()
	}
	return db, headers
}

// makeBlockChain creates a deterministic chain of blocks rooted at parent.
func makeBlockChain(chainConfig *params.ChainConfig, parent *types.Block, n int, engine consensus.Engine, db ethdb.Database, seed int) []*types.Block {
	blocks, _ := GenerateChain(chainConfig, parent, engine, db, n, func(i int, b *BlockGen) {
		b.SetCoinbase(common.Address{0: byte(seed), 19: byte(i)})
	})
	return blocks
}

// makeBlockChain creates a deterministic chain of blocks from genesis
func makeBlockChainWithGenesis(genesis *Genesis, n int, engine consensus.Engine, seed int) (ethdb.Database, []*types.Block) {
	db, blocks, _ := GenerateChainWithGenesis(genesis, engine, n, func(i int, b *BlockGen) {
		b.SetCoinbase(common.Address{0: byte(seed), 19: byte(i)})
	})
	return db, blocks
}

// chainMaker contains the state of chain generation.
type chainMaker struct {
	bottom      *types.Block
	engine      consensus.Engine
	config      *params.ChainConfig
	chain       []*types.Block
	chainByHash map[common.Hash]*types.Block
	receipts    []types.Receipts
}

func newChainMaker(bottom *types.Block, config *params.ChainConfig, engine consensus.Engine) *chainMaker {
	return &chainMaker{
		bottom:      bottom,
		config:      config,
		engine:      engine,
		chainByHash: make(map[common.Hash]*types.Block),
	}
}

func (cm *chainMaker) add(b *types.Block, r []*types.Receipt) {
	cm.chain = append(cm.chain, b)
	cm.chainByHash[b.Hash()] = b
	cm.receipts = append(cm.receipts, r)
}

func (cm *chainMaker) blockByNumber(number uint64) *types.Block {
	if number == cm.bottom.NumberU64() {
		return cm.bottom
	}
	cur := cm.CurrentHeader().Number.Uint64()
	lowest := cm.bottom.NumberU64() + 1
	if number < lowest || number > cur {
		return nil
	}
	return cm.chain[number-lowest]
}

// ChainReader/ChainContext implementation

// Config returns the chain configuration (for consensus.ChainReader).
func (cm *chainMaker) Config() *params.ChainConfig {
	return cm.config
}

// Engine returns the consensus engine (for ChainContext).
func (cm *chainMaker) Engine() consensus.Engine {
	return cm.engine
}

func (cm *chainMaker) CurrentHeader() *types.Header {
	if len(cm.chain) == 0 {
		return cm.bottom.Header()
	}
	return cm.chain[len(cm.chain)-1].Header()
}

func (cm *chainMaker) GetHeaderByNumber(number uint64) *types.Header {
	b := cm.blockByNumber(number)
	if b == nil {
		return nil
	}
	return b.Header()
}

func (cm *chainMaker) GetHeaderByHash(hash common.Hash) *types.Header {
	b := cm.chainByHash[hash]
	if b == nil {
		return nil
	}
	return b.Header()
}

func (cm *chainMaker) GetHeader(hash common.Hash, number uint64) *types.Header {
	return cm.GetHeaderByNumber(number)
}

func (cm *chainMaker) GetBlock(hash common.Hash, number uint64) *types.Block {
	return cm.blockByNumber(number)
}

func (cm *chainMaker) GetTd(hash common.Hash, number uint64) *big.Int {
	return nil // not supported
}<|MERGE_RESOLUTION|>--- conflicted
+++ resolved
@@ -115,11 +115,7 @@
 		b.SetCoinbase(common.Address{})
 	}
 	b.statedb.SetTxContext(tx.Hash(), len(b.txs))
-<<<<<<< HEAD
-	receipt, _, err := ApplyTransaction(b.config, bc, &b.header.Coinbase, b.gasPool, b.statedb, b.header, tx, &b.header.GasUsed, vmConfig)
-=======
-	receipt, err := ApplyTransaction(b.cm.config, bc, &b.header.Coinbase, b.gasPool, b.statedb, b.header, tx, &b.header.GasUsed, vmConfig)
->>>>>>> bc42e884
+	receipt, _, err := ApplyTransaction(b.cm.config, bc, &b.header.Coinbase, b.gasPool, b.statedb, b.header, tx, &b.header.GasUsed, vmConfig)
 	if err != nil {
 		panic(err)
 	}
@@ -431,7 +427,6 @@
 		Number:     new(big.Int).Add(parent.Number(), common.Big1),
 		Time:       time,
 	}
-
 	if cm.config.IsLondon(header.Number) {
 		header.BaseFee = eip1559.CalcBaseFee(cm.config, parent.Header())
 		if !cm.config.IsLondon(parent.Number()) {
@@ -439,12 +434,8 @@
 			header.GasLimit = CalcGasLimit(parentGasLimit, parentGasLimit)
 		}
 	}
-<<<<<<< HEAD
 	prevArbosVersion := types.DeserializeHeaderExtraInformation(parent.Header()).ArbOSFormatVersion
-	if chain.Config().IsCancun(header.Number, header.Time, prevArbosVersion) {
-=======
-	if cm.config.IsCancun(header.Number, header.Time) {
->>>>>>> bc42e884
+	if cm.config.IsCancun(header.Number, header.Time, prevArbosVersion) {
 		var (
 			parentExcessBlobGas uint64
 			parentBlobGasUsed   uint64
