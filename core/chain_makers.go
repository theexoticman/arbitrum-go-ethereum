--- conflicted
+++ resolved
@@ -38,20 +38,12 @@
 // BlockGen creates blocks for testing.
 // See GenerateChain for a detailed explanation.
 type BlockGen struct {
-<<<<<<< HEAD
-	i       int
-	cm      *chainMaker
-	parent  *types.Block
-	header  *types.Header
-	statedb *state.StateDB
-=======
 	i                  int
+	cm                 *chainMaker
 	parent             *types.Block
-	chain              []*types.Block
 	header             *types.Header
 	statedb            *state.StateDB
 	contractSnapshotDB *state.StateDB
->>>>>>> d041e127
 
 	gasPool     *GasPool
 	txs         []*types.Transaction
@@ -97,7 +89,6 @@
 	b.header.Difficulty = new(big.Int)
 }
 
-<<<<<<< HEAD
 // Difficulty returns the currently calculated difficulty of the block.
 func (b *BlockGen) Difficulty() *big.Int {
 	return new(big.Int).Set(b.header.Difficulty)
@@ -112,11 +103,7 @@
 		vmenv        = vm.NewEVM(blockContext, vm.TxContext{}, b.statedb, b.cm.config, vm.Config{})
 	)
 	ProcessBeaconBlockRoot(root, vmenv, b.statedb)
-=======
-// SetBlobGas sets the data gas used by the blob in the generated block.
-func (b *BlockGen) SetBlobGas(blobGasUsed uint64) {
-	b.header.BlobGasUsed = &blobGasUsed
->>>>>>> d041e127
+
 }
 
 // addTx adds a transaction to the generated block. If no coinbase has
@@ -131,11 +118,8 @@
 		b.SetCoinbase(common.Address{})
 	}
 	b.statedb.SetTxContext(tx.Hash(), len(b.txs))
-<<<<<<< HEAD
-	receipt, _, err := ApplyTransaction(b.cm.config, bc, &b.header.Coinbase, b.gasPool, b.statedb, b.header, tx, &b.header.GasUsed, vmConfig)
-=======
-	receipt, _, err := ApplyTransaction(b.config, bc, &b.header.Coinbase, b.gasPool, b.statedb, b.contractSnapshotDB, b.header, tx, &b.header.GasUsed, vmConfig)
->>>>>>> d041e127
+
+	receipt, _, err := ApplyTransaction(b.cm.config, bc, &b.header.Coinbase, b.gasPool, b.statedb, b.contractSnapshotDB, b.header, tx, &b.header.GasUsed, vmConfig)
 	if err != nil {
 		panic(err)
 	}
@@ -452,12 +436,9 @@
 		}
 	}
 	prevArbosVersion := types.DeserializeHeaderExtraInformation(parent.Header()).ArbOSFormatVersion
-<<<<<<< HEAD
+
 	if cm.config.IsCancun(header.Number, header.Time, prevArbosVersion) {
-=======
-
-	if chain.Config().IsCancun(header.Number, header.Time, prevArbosVersion) {
->>>>>>> d041e127
+
 		var (
 			parentExcessBlobGas uint64
 			parentBlobGasUsed   uint64
