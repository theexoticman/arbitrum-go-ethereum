// Copyright 2014 The go-ethereum Authors
// This file is part of the go-ethereum library.
//
// The go-ethereum library is free software: you can redistribute it and/or modify
// it under the terms of the GNU Lesser General Public License as published by
// the Free Software Foundation, either version 3 of the License, or
// (at your option) any later version.
//
// The go-ethereum library is distributed in the hope that it will be useful,
// but WITHOUT ANY WARRANTY; without even the implied warranty of
// MERCHANTABILITY or FITNESS FOR A PARTICULAR PURPOSE. See the
// GNU Lesser General Public License for more details.
//
// You should have received a copy of the GNU Lesser General Public License
// along with the go-ethereum library. If not, see <http://www.gnu.org/licenses/>.

package vm

import (
	"github.com/ethereum/go-ethereum/common"
	"github.com/ethereum/go-ethereum/common/math"
	"github.com/ethereum/go-ethereum/core/state"
	"github.com/ethereum/go-ethereum/crypto"
	"github.com/ethereum/go-ethereum/log"
)

// Config are the configuration options for the Interpreter
type Config struct {
	DynamicTracer           DynamicTracer // dynamic tracer
	Tracer                  EVMLogger     // Opcode logger
	NoBaseFee               bool          // Forces the EIP-1559 baseFee to 0 (needed for 0 price calls)
	EnablePreimageRecording bool          // Enables recording of SHA3/keccak preimages
	ExtraEips               []int         // Additional EIPS that are to be enabled
}

// ScopeContext contains the things that are per-call, such as stack and memory,
// but not transients like pc and gas
type ScopeContext struct {
	Memory   *Memory
	Stack    *Stack
	Contract *Contract
}

// EVMInterpreter represents an EVM interpreter
type EVMInterpreter struct {
	evm   *EVM
	table *JumpTable

	hasher    crypto.KeccakState // Keccak256 hasher instance shared across opcodes
	hasherBuf common.Hash        // Keccak256 hasher result array shared across opcodes

	readOnly   bool   // Whether to throw on stateful modifications
	returnData []byte // Last CALL's return data for subsequent reuse
}

// NewEVMInterpreter returns a new instance of the Interpreter.
func NewEVMInterpreter(evm *EVM) *EVMInterpreter {
	// If jump table was not initialised we set the default one.
	var table *JumpTable
	switch {
	case evm.chainRules.IsCancun:
		table = &cancunInstructionSet
	case evm.chainRules.IsShanghai:
		table = &shanghaiInstructionSet
	case evm.chainRules.IsMerge:
		table = &mergeInstructionSet
	case evm.chainRules.IsLondon:
		table = &londonInstructionSet
	case evm.chainRules.IsBerlin:
		table = &berlinInstructionSet
	case evm.chainRules.IsIstanbul:
		table = &istanbulInstructionSet
	case evm.chainRules.IsConstantinople:
		table = &constantinopleInstructionSet
	case evm.chainRules.IsByzantium:
		table = &byzantiumInstructionSet
	case evm.chainRules.IsEIP158:
		table = &spuriousDragonInstructionSet
	case evm.chainRules.IsEIP150:
		table = &tangerineWhistleInstructionSet
	case evm.chainRules.IsHomestead:
		table = &homesteadInstructionSet
	default:
		table = &frontierInstructionSet
	}
	var extraEips []int
	if len(evm.Config.ExtraEips) > 0 {
		// Deep-copy jumptable to prevent modification of opcodes in other tables
		table = copyJumpTable(table)
	}
	for _, eip := range evm.Config.ExtraEips {
		if err := EnableEIP(eip, table); err != nil {
			// Disable it, so caller can check if it's activated or not
			log.Error("EIP activation failed", "eip", eip, "error", err)
		} else {
			extraEips = append(extraEips, eip)
		}
	}
	evm.Config.ExtraEips = extraEips
	return &EVMInterpreter{evm: evm, table: table}
}

// Run loops and evaluates the contract's code with the given input data and returns
// the return byte-slice and an error if one occurred.
//
// It's important to note that any errors returned by the interpreter should be
// considered a revert-and-consume-all-gas operation except for
// ErrExecutionReverted which means revert-and-keep-gas-left.
func (in *EVMInterpreter) Run(contract *Contract, input []byte, readOnly bool, activateSnapshotting bool) (ret []byte, err error) {
	// Increment the call depth which is restricted to 1024
	in.evm.depth++
	in.evm.ProcessingHook.PushContract(contract)
	defer func() { in.evm.depth-- }()
	defer func() { in.evm.ProcessingHook.PopContract() }()

	// Make sure the readOnly is only set if we aren't in readOnly yet.
	// This also makes sure that the readOnly flag isn't removed for child calls.
	if readOnly && !in.readOnly {
		in.readOnly = true
		defer func() { in.readOnly = false }()
	}

	// Reset the previous call's return data. It's unimportant to preserve the old buffer
	// as every returning call will return new data anyway.
	in.returnData = nil

	// Don't bother with the execution if there's no code.
	if len(contract.Code) == 0 {
		return nil, nil
	}

	var (
		op          OpCode        // current opcode
		mem         = NewMemory() // bound memory
		stack       = newstack()  // local stack
		callContext = &ScopeContext{
			Memory:   mem,
			Stack:    stack,
			Contract: contract,
		}
		// For optimisation reason we're using uint64 as the program counter.
		// It's theoretically possible to go above 2^64. The YP defines the PC
		// to be uint256. Practically much less so feasible.
		pc   = uint64(0) // program counter
		cost uint64
		// copies used by tracer
		pcCopy         uint64 // needed for the deferred EVMLogger
		gasCopy        uint64 // for EVMLogger to log gas remaining before execution
		logged         bool   // deferred EVMLogger should ignore already logged steps
		res            []byte // result of the opcode execution function
		debug          = in.evm.Config.Tracer != nil
		dynamicTracing = in.evm.Config.DynamicTracer != nil
	)
	// Don't move this deferred function, it's placed before the capturestate-deferred method,
	// so that it gets executed _after_: the capturestate needs the stacks before
	// they are returned to the pools
	defer func() {
		returnStack(stack)
	}()
	contract.Input = input

	if debug {
		defer func() {
			if err != nil {
				if !logged {
					in.evm.Config.Tracer.CaptureState(pcCopy, op, gasCopy, cost, callContext, in.returnData, in.evm.depth, err)
				} else {
					in.evm.Config.Tracer.CaptureFault(pcCopy, op, gasCopy, cost, callContext, in.evm.depth, err)
				}
			}
		}()
	}
<<<<<<< HEAD

	// Arbitrum: handle Stylus programs
	if in.evm.chainRules.IsStylus && state.IsStylusProgram(contract.Code) {
		ret, err = in.evm.ProcessingHook.ExecuteWASM(callContext, input, in)
		return
	}

=======
	if dynamicTracing {
		// same logic as for tracer
		defer func() {
			if err != nil {
				if !logged {
					in.evm.Config.DynamicTracer.CaptureState(pcCopy, op, gasCopy, cost, callContext, in.returnData, in.evm.depth, err)
				} else {
					in.evm.Config.DynamicTracer.CaptureFault(pcCopy, op, gasCopy, cost, callContext, in.evm.depth, err)
				}
			}
		}()
	}
>>>>>>> d041e127
	// The Interpreter main run loop (contextual). This loop runs until either an
	// explicit STOP, RETURN or SELFDESTRUCT is executed, an error occurred during
	// the execution of one of the operations or until the done flag is set by the
	// parent context.
	nbOp := 0
	for {
		nbOp += 1
		if debug {
			// Capture pre-execution values for tracing.
			logged, pcCopy, gasCopy = false, pc, contract.Gas
		}
		if dynamicTracing {
			// Capture pre-execution values for tracing.
			logged, pcCopy, gasCopy = false, pc, contract.Gas
		}
		// Get the operation from the jump table and validate the stack to ensure there are
		// enough stack items available to perform the operation.
		op = contract.GetOp(pc)
		operation := in.table[op]
		cost = operation.constantGas // For tracing

		// fmt.Printf("operation number: %d, Opcode: %s, Func: %p\n", nbOp, op.String(), operation.execute)

		// Validate stack
		if sLen := stack.len(); sLen < operation.minStack {
			return nil, &ErrStackUnderflow{stackLen: sLen, required: operation.minStack}
		} else if sLen > operation.maxStack {
			return nil, &ErrStackOverflow{stackLen: sLen, limit: operation.maxStack}
		}
		if !contract.UseGas(cost) {
			return nil, ErrOutOfGas
		}
		if operation.dynamicGas != nil {
			// All ops with a dynamic memory usage also has a dynamic gas cost.
			var memorySize uint64
			// calculate the new memory size and expand the memory to fit
			// the operation
			// Memory check needs to be done prior to evaluating the dynamic gas portion,
			// to detect calculation overflows
			if operation.memorySize != nil {
				memSize, overflow := operation.memorySize(stack)
				if overflow {
					return nil, ErrGasUintOverflow
				}
				// memory is expanded in words of 32 bytes. Gas
				// is also calculated in words.
				if memorySize, overflow = math.SafeMul(toWordSize(memSize), 32); overflow {
					return nil, ErrGasUintOverflow
				}
			}
			// Consume the gas and return an error if not enough gas is available.
			// cost is explicitly set so that the capture state defer method can get the proper cost
			var dynamicCost uint64
			dynamicCost, err = operation.dynamicGas(in.evm, contract, stack, mem, memorySize)
			cost += dynamicCost // for tracing
			if err != nil || !contract.UseGas(dynamicCost) {
				return nil, ErrOutOfGas
			}
			// Do tracing before memory expansion
			if debug {
				in.evm.Config.Tracer.CaptureState(pc, op, gasCopy, cost, callContext, in.returnData, in.evm.depth, err)
				logged = true
			}
			if dynamicTracing {
				in.evm.Config.DynamicTracer.CaptureState(pc, op, gasCopy, cost, callContext, in.returnData, in.evm.depth, err)
				logged = true
			}
			if memorySize > 0 {
				mem.Resize(memorySize)
			}
		} else if debug {
			in.evm.Config.Tracer.CaptureState(pc, op, gasCopy, cost, callContext, in.returnData, in.evm.depth, err)
			logged = true
		} else if dynamicTracing {
			in.evm.Config.DynamicTracer.CaptureState(pc, op, gasCopy, cost, callContext, in.returnData, in.evm.depth, err)
			logged = true
		}
		// execute the operation
		res, err = operation.execute(&pc, in, callContext, activateSnapshotting)
		if err != nil {
			break
		}
		pc++
	}

	if err == errStopToken {
		err = nil // clear stop token error
	}

	return res, err
}<|MERGE_RESOLUTION|>--- conflicted
+++ resolved
@@ -170,15 +170,14 @@
 			}
 		}()
 	}
-<<<<<<< HEAD
 
 	// Arbitrum: handle Stylus programs
 	if in.evm.chainRules.IsStylus && state.IsStylusProgram(contract.Code) {
 		ret, err = in.evm.ProcessingHook.ExecuteWASM(callContext, input, in)
 		return
 	}
-
-=======
+	// Not WASM contract here
+
 	if dynamicTracing {
 		// same logic as for tracer
 		defer func() {
@@ -191,7 +190,6 @@
 			}
 		}()
 	}
->>>>>>> d041e127
 	// The Interpreter main run loop (contextual). This loop runs until either an
 	// explicit STOP, RETURN or SELFDESTRUCT is executed, an error occurred during
 	// the execution of one of the operations or until the done flag is set by the
