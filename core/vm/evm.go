--- conflicted
+++ resolved
@@ -77,14 +77,10 @@
 	Difficulty    *big.Int       // Provides information for DIFFICULTY
 	BaseFee       *big.Int       // Provides information for BASEFEE
 	Random        *common.Hash   // Provides information for PREVRANDAO
-<<<<<<< HEAD
-	ExcessDataGas *uint64        // ExcessDataGas field in the header, needed to compute the data
+	ExcessBlobGas *uint64        // ExcessBlobGas field in the header, needed to compute the data
 
 	// Arbitrum information
 	ArbOSVersion uint64
-=======
-	ExcessBlobGas *uint64        // ExcessBlobGas field in the header, needed to compute the data
->>>>>>> 57268f7e
 }
 
 // TxContext provides the EVM with information about a transaction.
