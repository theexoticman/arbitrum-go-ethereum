// Copyright 2014 The go-ethereum Authors
// This file is part of the go-ethereum library.
//
// The go-ethereum library is free software: you can redistribute it and/or modify
// it under the terms of the GNU Lesser General Public License as published by
// the Free Software Foundation, either version 3 of the License, or
// (at your option) any later version.
//
// The go-ethereum library is distributed in the hope that it will be useful,
// but WITHOUT ANY WARRANTY; without even the implied warranty of
// MERCHANTABILITY or FITNESS FOR A PARTICULAR PURPOSE. See the
// GNU Lesser General Public License for more details.
//
// You should have received a copy of the GNU Lesser General Public License
// along with the go-ethereum library. If not, see <http://www.gnu.org/licenses/>.

package vm

import (
	"fmt"
	"math/big"
	"sync/atomic"

	"github.com/holiman/uint256"

	"github.com/ethereum/go-ethereum/common"
<<<<<<< HEAD
=======
	"github.com/ethereum/go-ethereum/core/rawdb"
>>>>>>> d041e127
	"github.com/ethereum/go-ethereum/core/state"
	"github.com/ethereum/go-ethereum/core/types"
	"github.com/ethereum/go-ethereum/crypto"
	"github.com/ethereum/go-ethereum/log"
	"github.com/ethereum/go-ethereum/params"
)

var zeroAddress = common.Address{}

type ExecutionSnapshots struct {
	StateToSnapshotMapping map[common.Address]common.Address
}

type (
	// CanTransferFunc is the signature of a transfer guard function
	CanTransferFunc func(StateDB, common.Address, *uint256.Int) bool
	// TransferFunc is the signature of a transfer function
	TransferFunc func(StateDB, common.Address, common.Address, *uint256.Int)
	// GetHashFunc returns the n'th block hash in the blockchain
	// and is used by the BLOCKHASH EVM op code.
	GetHashFunc func(uint64) common.Hash
)

func (evm *EVM) precompile(addr common.Address) (PrecompiledContract, bool) {
	var precompiles map[common.Address]PrecompiledContract
	switch {
	case evm.chainRules.IsStylus:
		precompiles = PrecompiledContractsArbOS30
	case evm.chainRules.IsArbitrum:
		precompiles = PrecompiledContractsArbitrum
	case evm.chainRules.IsCancun:
		precompiles = PrecompiledContractsCancun
	case evm.chainRules.IsBerlin:
		precompiles = PrecompiledContractsBerlin
	case evm.chainRules.IsIstanbul:
		precompiles = PrecompiledContractsIstanbul
	case evm.chainRules.IsByzantium:
		precompiles = PrecompiledContractsByzantium
	default:
		precompiles = PrecompiledContractsHomestead
	}
	p, ok := precompiles[addr]
	return p, ok
}

// BlockContext provides the EVM with auxiliary information. Once provided
// it shouldn't be modified.
type BlockContext struct {
	// CanTransfer returns whether the account contains
	// sufficient ether to transfer the value
	CanTransfer CanTransferFunc
	// Transfer transfers ether from one account to the other
	Transfer TransferFunc
	// GetHash returns the hash corresponding to n
	GetHash GetHashFunc

	// Block information
	Coinbase    common.Address // Provides information for COINBASE
	GasLimit    uint64         // Provides information for GASLIMIT
	BlockNumber *big.Int       // Provides information for NUMBER
	Time        uint64         // Provides information for TIME
	Difficulty  *big.Int       // Provides information for DIFFICULTY
	BaseFee     *big.Int       // Provides information for BASEFEE (0 if vm runs with NoBaseFee flag and 0 gas price)
	BlobBaseFee *big.Int       // Provides information for BLOBBASEFEE (0 if vm runs with NoBaseFee flag and 0 blob gas price)
	Random      *common.Hash   // Provides information for PREVRANDAO

	// Arbitrum information
	ArbOSVersion   uint64
	BaseFeeInBlock *big.Int // Copy of BaseFee to be used in arbitrum's geth hooks and precompiles when BaseFee is lowered to 0 when vm runs with NoBaseFee flag and 0 gas price. Is nil when BaseFee isn't lowered to 0
}

// TxContext provides the EVM with information about a transaction.
// All fields can change between transactions.
type TxContext struct {
	// Message information
	Origin     common.Address // Provides information for ORIGIN
	GasPrice   *big.Int       // Provides information for GASPRICE (and is used to zero the basefee if NoBaseFee is set)
	BlobHashes []common.Hash  // Provides information for BLOBHASH
	BlobFeeCap *big.Int       // Is used to zero the blobbasefee if NoBaseFee is set
}

// EVM is the Ethereum Virtual Machine base object and provides
// the necessary tools to run a contract on the given state with
// the provided context. It should be noted that any error
// generated through any of the calls should be considered a
// revert-state-and-consume-all-gas operation, no checks on
// specific errors should ever be performed. The interpreter makes
// sure that any errors generated are to be considered faulty code.
//
// The EVM should never be reused and is not thread safe.
type EVM struct {
	ProcessingHook TxProcessingHook

	// Context provides auxiliary blockchain related information
	Context BlockContext
	TxContext
	// StateDB gives access to the underlying state
	StateDB StateDB

	// Depth is the current call stack
	depth int

	// chainConfig contains information about the current chain
	chainConfig *params.ChainConfig
	// chain rules contains the chain rules for the current epoch
	chainRules params.Rules
	// virtual machine configuration options used to initialise the
	// evm.
	Config Config
	// global (to this context) ethereum virtual machine
	// used throughout the execution of the tx.
	interpreter *EVMInterpreter
	// abort is used to abort the EVM calling operations
	abort atomic.Bool
	// callGasTemp holds the gas available for the current call. This is needed because the
	// available gas is calculated in gasCall* according to the 63/64 rule and later
	// applied in opCall*.
	callGasTemp uint64

	// DB Abstraction during transaction execution.
	// Wwo values are possible. either the sateDB or the ContractSnapshotsDB
	// Depending where the contract wanted is stored
	// Whenever there is a start or a change of context
	// look for the contract in stateDB first, if not there, check in contractSnapshot,
	// and set this accordingly
	ExecutionDB StateDB

	// contractSnapshotDB gives access to current transaction DB of snapshots
	ContractSnapshotsDB StateDB

	// Mapping between  contracts in stateDB and their respective snapshot in the ContractSnapshotDB
	StateToSnapshotMapping map[common.Address]common.Address
	// Mapping between  contracts in ContractSnapshotDB and their respective snapshot in the stateDB
	// used mostly to know if the address of a call is in the snapshot DB.
	SnapshotToStateMapping map[common.Address]common.Address
}

// NewEVM returns a new EVM. The returned EVM is not thread safe and should
// only ever be used *once*.
func NewEVM(blockCtx BlockContext, txCtx TxContext, statedb StateDB, chainConfig *params.ChainConfig, config Config) *EVM {
<<<<<<< HEAD
	// If basefee tracking is disabled (eth_call, eth_estimateGas, etc), and no
	// gas prices were specified, lower the basefee to 0 to avoid breaking EVM
	// invariants (basefee < feecap)
	if config.NoBaseFee {
		if txCtx.GasPrice.BitLen() == 0 {
			blockCtx.BaseFeeInBlock = new(big.Int).Set(blockCtx.BaseFee)
			blockCtx.BaseFee = new(big.Int)
		}
		if txCtx.BlobFeeCap != nil && txCtx.BlobFeeCap.BitLen() == 0 {
			blockCtx.BlobBaseFee = new(big.Int)
		}
	}
=======
	contractSnapshotsDB, _ := state.New(types.ContractSnapshotRoot, state.NewDatabase(rawdb.NewMemoryDatabase()), nil)
>>>>>>> d041e127
	evm := &EVM{
		Context:                blockCtx,
		TxContext:              txCtx,
		StateDB:                statedb,
		Config:                 config,
		chainConfig:            chainConfig,
		chainRules:             chainConfig.Rules(blockCtx.BlockNumber, blockCtx.Random != nil, blockCtx.Time, blockCtx.ArbOSVersion),
		ContractSnapshotsDB:    contractSnapshotsDB,
		StateToSnapshotMapping: make(map[common.Address]common.Address),
		SnapshotToStateMapping: make(map[common.Address]common.Address),
		ExecutionDB:            statedb, // start executionDB as default statedb

	}
	evm.ProcessingHook = DefaultTxProcessor{evm: evm}
	evm.interpreter = NewEVMInterpreter(evm)
	return evm
}

// Reset resets the EVM with a new transaction context.Reset
// This is not threadsafe and should only be done very cautiously.
func (evm *EVM) Reset(txCtx TxContext, statedb StateDB) {
	evm.TxContext = txCtx
	evm.ExecutionDB = statedb
	evm.StateDB = statedb
	// TODO add the reinitialization of the contractsnapshotdb
	contractSnapshotsDB, _ := state.New(types.ContractSnapshotRoot, state.NewDatabase(rawdb.NewMemoryDatabase()), nil)
	evm.ContractSnapshotsDB = contractSnapshotsDB
	evm.StateToSnapshotMapping = make(map[common.Address]common.Address)
	evm.SnapshotToStateMapping = make(map[common.Address]common.Address)
}

// Cancel cancels any running EVM operation. This may be called concurrently and
// it's safe to be called multiple times.
func (evm *EVM) Cancel() {
	evm.abort.Store(true)
}

// Cancelled returns true if Cancel has been called
func (evm *EVM) Cancelled() bool {
	return evm.abort.Load()
}

// Interpreter returns the current interpreter
func (evm *EVM) Interpreter() *EVMInterpreter {
	return evm.interpreter
}

<<<<<<< HEAD
=======
// SetBlockContext updates the block context of the EVM.
func (evm *EVM) SetBlockContext(blockCtx BlockContext) {
	evm.Context = blockCtx
	num := blockCtx.BlockNumber
	timestamp := blockCtx.Time
	evm.chainRules = evm.chainConfig.Rules(num, blockCtx.Random != nil, timestamp, blockCtx.ArbOSVersion)
}
func (evm *EVM) prepareExecutionDB(addr common.Address) ([]byte, common.Hash, bool) {
	// Initialise a new contract and set the code that is to be used by the EVM.
	// The contract is a scoped environment for this execution context only.
	// only if not in the scope of the firewall
	var (
		code []byte
		hash common.Hash
	)

	setToNil := false
	stateContractAddress := evm.SnapshotToStateMapping[addr]
	fmt.Println("prepareExecutionDB - Addr")
	fmt.Println(addr)
	if stateContractAddress != zeroAddress {
		fmt.Println("in SnapDB")

		// if here we assume there was a snapshot correctly taken
		// len of code should be > 0
		// get the code in the Snapshot DB with the caller address
		evm.ExecutionDB = evm.ContractSnapshotsDB
		code = evm.ContractSnapshotsDB.GetCode(addr)
		hash = evm.ContractSnapshotsDB.GetCodeHash(addr)
		if len(code) == 0 {
			log.Warn("Snapshot Code lenght is 0. Snapshot might not be executed")
		}
	} else if isContractInDB(addr, evm.StateDB) {
		fmt.Println("in StateDB")
		// search first in statedb as most of the calls will be done to a contract in statedb
		evm.ExecutionDB = evm.StateDB
		code = evm.StateDB.GetCode(addr)
		hash = evm.StateDB.GetCodeHash(addr)
	} else {
		// not a contract in statedb nore snapshot.
		// it could be an EOA or an account that doesnt exist
		// so we default to normal db and behavior
		evm.ExecutionDB = evm.StateDB
		setToNil = true
	}

	return code, hash, setToNil
}

>>>>>>> d041e127
// Call executes the contract associated with the addr with the given input as
// parameters. It also handles any necessary value transfer required and takes
// the necessary steps to create accounts and reverses the state in case of an
// execution error or failed value transfer.
<<<<<<< HEAD
func (evm *EVM) Call(caller ContractRef, addr common.Address, input []byte, gas uint64, value *uint256.Int) (ret []byte, leftOverGas uint64, err error) {
=======

// Call is also used when calling snapshotted contracts
func (evm *EVM) Call(caller ContractRef, addr common.Address, input []byte, gas uint64, value *big.Int, activateSnapshotting bool) (ret []byte, leftOverGas uint64, err error) {
	// fmt.Printf("%x DEBUG SNAPSHOT - Call: %x \n", caller.Address(), addr)
	if activateSnapshotting && evm.StateToSnapshotMapping[addr] == zeroAddress {
		// only create the snapshot the first time it was found.
		evm.CreateContractSnapshot(caller, addr, 0)
	}
>>>>>>> d041e127
	// Fail if we're trying to execute above the call depth limit

	if evm.depth > int(params.CallCreateDepth) {
		return nil, gas, ErrDepth
	}
	// Fail if we're trying to transfer more than the available balance
<<<<<<< HEAD
	if !value.IsZero() && !evm.Context.CanTransfer(evm.StateDB, caller.Address(), value) {
=======
	if value.Sign() != 0 && !evm.Context.CanTransfer(evm.ExecutionDB, caller.Address(), value) {
>>>>>>> d041e127
		return nil, gas, ErrInsufficientBalance
	}
	snapshot := evm.StateDB.Snapshot()
	p, isPrecompile := evm.precompile(addr)
	debug := evm.Config.Tracer != nil
	dynamicTracing := evm.Config.DynamicTracer != nil

<<<<<<< HEAD
	if !evm.StateDB.Exist(addr) {
		if !isPrecompile && evm.chainRules.IsEIP158 && value.IsZero() {
=======
	if !evm.ExecutionDB.Exist(addr) {
		if !isPrecompile && evm.chainRules.IsEIP158 && value.Sign() == 0 {
>>>>>>> d041e127
			// Calling a non existing account, don't do anything, but ping the tracer
			if debug {
				// here: Firewall execution scope
				// deactivating tracing for firewall
				// tracing retrieve data from the statedb but we have two DB now
				// a proper refactoring with 2 different flows should be implemented
				if evm.depth == 0 {
					evm.Config.Tracer.CaptureStart(evm, caller.Address(), addr, false, input, gas, value.ToBig())
					evm.Config.Tracer.CaptureEnd(ret, 0, nil)
				} else {
					evm.Config.Tracer.CaptureEnter(CALL, caller.Address(), addr, input, gas, value.ToBig())
					evm.Config.Tracer.CaptureExit(ret, 0, nil)
				}
			}
			return nil, gas, nil
		}
		evm.ExecutionDB.CreateAccount(addr)
	}
	evm.Context.Transfer(evm.ExecutionDB, caller.Address(), addr, value)

	// Capture the tracer start/end events in debug mode
	if debug {
		// here: Firewall execution scope
		// deactivating tracing for firewall
		// tracing retrieve data from the statedb but we have two DB now
		// a proper refactoring with 2 different flows should be implemented
		if evm.depth == 0 {
			evm.Config.Tracer.CaptureStart(evm, caller.Address(), addr, false, input, gas, value.ToBig())
			defer func(startGas uint64) { // Lazy evaluation of the parameters
				evm.Config.Tracer.CaptureEnd(ret, startGas-gas, err)
			}(gas)
		} else {
			// Handle tracer events for entering and exiting a call frame
			evm.Config.Tracer.CaptureEnter(CALL, caller.Address(), addr, input, gas, value.ToBig())
			defer func(startGas uint64) {
				evm.Config.Tracer.CaptureExit(ret, startGas-gas, err)
			}(gas)
		}
	}
	if dynamicTracing {
		// here: Firewall execution scope
		// deactivating tracing for firewall
		// tracing retrieve data from the statedb but we have two DB now
		// a proper refactoring with 2 different flows should be implemented
		if evm.depth == 0 {
			evm.Config.DynamicTracer.CaptureStart(evm, caller.Address(), addr, false, input, gas, value)
			defer func(startGas uint64) { // Lazy evaluation of the parameters
				evm.Config.DynamicTracer.CaptureEnd(ret, startGas-gas, err)
			}(gas)
		} else {
			// Handle tracer events for entering and exiting a call frame
			evm.Config.DynamicTracer.CaptureEnter(CALL, caller.Address(), addr, input, gas, value)
			defer func(startGas uint64) {
				evm.Config.DynamicTracer.CaptureExit(ret, startGas-gas, err)
			}(gas)
		}
	}

	if isPrecompile {
		info := &AdvancedPrecompileCall{
			PrecompileAddress: addr,
			ActingAsAddress:   addr,
			Caller:            caller.Address(),
			Value:             value.ToBig(),
			ReadOnly:          false,
			Evm:               evm,
		}
		ret, gas, err = RunPrecompiledContract(p, input, gas, info)
	} else {
		// Initialise a new contract and set the code that is to be used by the EVM.
		// The contract is a scoped environment for this execution context only.
		// only if not in the scope of the firewall

		code, hash, setToNil := evm.prepareExecutionDB(addr)
		if setToNil {
			ret, err = nil, nil // gas is unchanged
		}

		if len(code) != 0 {
			// here: there is some code at address either in statedb or contractsnapshotdb if in
			// as long we are collision free between statedb and contractsnapshotDB
			addrCopy := addr
			// If the account has no code, we can abort here
			// The depth-check is already done, and precompiles handled above
			contract := NewContract(caller, AccountRef(addrCopy), value, gas)
			contract.SetCallCode(&addrCopy, hash, code)
			ret, err = evm.interpreter.Run(contract, input, false, activateSnapshotting)

			//returning to the context of caller
			//set the db according to the caller context
			evm.prepareExecutionDB(caller.Address())

			gas = contract.Gas
		}
	}
	// When an error was returned by the EVM or when setting the creation code
	// above we revert to the snapshot and consume any gas remaining. Additionally
	// when we're in homestead this also counts for code storage gas errors.
	if err != nil {
		evm.StateDB.RevertToSnapshot(snapshot)
		if err != ErrExecutionReverted {
			gas = 0
		}
		// TODO: consider clearing up unused snapshots:
		//} else {
		//	evm.StateDB.DiscardSnapshot(snapshot)
	}
	return ret, gas, err
}

// is consider to have the account if it has code.
func isContractInDB(addr common.Address, db StateDB) bool {
	code := db.GetCode(addr)
	return len(code) > 0

}

// CallCode executes the contract associated with the addr with the given input
// as parameters. It also handles any necessary value transfer required and takes
// the necessary steps to create accounts and reverses the state in case of an
// execution error or failed value transfer.
//
// CallCode differs from Call in the sense that it executes the given address'
// code with the caller as context.
<<<<<<< HEAD
func (evm *EVM) CallCode(caller ContractRef, addr common.Address, input []byte, gas uint64, value *uint256.Int) (ret []byte, leftOverGas uint64, err error) {
=======
func (evm *EVM) CallCode(caller ContractRef, addr common.Address, input []byte, gas uint64, value *big.Int, activateSnapshotting bool) (ret []byte, leftOverGas uint64, err error) {
	fmt.Printf("%x DEBUG SNAPSHOT - CallCode: %x \n", caller.Address(), addr)

	// TODO IMPLEMENT THE SNAPSHOTTING APPROACH FOR CALLCODE AND DELEGATE CALL
	// if activateSnapshotting {
	// 	evm.createContractSnapshot(caller, addr)
	// }
>>>>>>> d041e127
	// Fail if we're trying to execute above the call depth limit
	if evm.depth > int(params.CallCreateDepth) {
		return nil, gas, ErrDepth
	}
	// Fail if we're trying to transfer more than the available balance
	// Note although it's noop to transfer X ether to caller itself. But
	// if caller doesn't have enough balance, it would be an error to allow
	// over-charging itself. So the check here is necessary.
	if !evm.Context.CanTransfer(evm.ExecutionDB, caller.Address(), value) {
		return nil, gas, ErrInsufficientBalance
	}
	var snapshot = evm.StateDB.Snapshot()

	// Invoke tracer hooks that signal entering/exiting a call frame
	if evm.Config.Tracer != nil {
		evm.Config.Tracer.CaptureEnter(CALLCODE, caller.Address(), addr, input, gas, value.ToBig())
		defer func(startGas uint64) {
			evm.Config.Tracer.CaptureExit(ret, startGas-gas, err)
		}(gas)
	}
	if evm.Config.DynamicTracer != nil {
		evm.Config.DynamicTracer.CaptureEnter(CALLCODE, caller.Address(), addr, input, gas, value)
		defer func(startGas uint64) {
			evm.Config.DynamicTracer.CaptureExit(ret, startGas-gas, err)
		}(gas)
	}

	// It is allowed to call precompiles, even via delegatecall
	if p, isPrecompile := evm.precompile(addr); isPrecompile {
		info := &AdvancedPrecompileCall{
			PrecompileAddress: addr,
			ActingAsAddress:   caller.Address(),
			Caller:            caller.Address(),
			Value:             value.ToBig(),
			ReadOnly:          false,
			Evm:               evm,
		}
		ret, gas, err = RunPrecompiledContract(p, input, gas, info)
	} else {
<<<<<<< HEAD
		addrCopy := addr
		// Initialise a new contract and set the code that is to be used by the EVM.
		// The contract is a scoped environment for this execution context only.
		contract := NewContract(caller, AccountRef(caller.Address()), value, gas)
		contract.SetCallCode(&addrCopy, evm.StateDB.GetCodeHash(addrCopy), evm.StateDB.GetCode(addrCopy))

		// Arbitrum: note the callcode
		contract.delegateOrCallcode = true

		ret, err = evm.interpreter.Run(contract, input, false)
		gas = contract.Gas
=======
		code, hash, setToNil := evm.prepareExecutionDB(addr)
		if setToNil {
			ret, err = nil, nil // gas is unchanged
		}

		if len(code) != 0 {
			addrCopy := addr
			// Initialise a new contract and set the code that is to be used by the EVM.
			// The contract is a scoped environment for this execution context only.
			contract := NewContract(caller, AccountRef(caller.Address()), value, gas)
			contract.SetCallCode(&addrCopy, hash, code)
			ret, err = evm.interpreter.Run(contract, input, false, activateSnapshotting)
			//returning to the context of caller
			//set the db according to the caller context
			evm.prepareExecutionDB(caller.Address())

			gas = contract.Gas
		}
>>>>>>> d041e127
	}

	if err != nil {
		evm.StateDB.RevertToSnapshot(snapshot)
		if err != ErrExecutionReverted {
			gas = 0
		}
	}
	return ret, gas, err
}

// DelegateCall executes the contract associated with the addr with the given input
// as parameters. It reverses the state in case of an execution error.
//
// DelegateCall differs from CallCode in the sense that it executes the given address'
// code with the caller as context and the caller is set to the caller of the caller.
func (evm *EVM) DelegateCall(caller ContractRef, addr common.Address, input []byte, gas uint64, activateSnapshotting bool) (ret []byte, leftOverGas uint64, err error) {
	fmt.Printf("%x DEBUG SNAPSHOT - DelegateCall: %x \n", caller.Address(), addr)

	// TODO IMPLEMENT THE SNAPSHOTTING APPROACH FOR CALLCODE AND DELEGATE CALL
	// if activateSnapshotting {
	// 	evm.createContractSnapshot(caller, addr)
	// }

	// Fail if we're trying to execute above the call depth limit
	if evm.depth > int(params.CallCreateDepth) {
		return nil, gas, ErrDepth
	}
	var snapshot = evm.StateDB.Snapshot()

	// Invoke tracer hooks that signal entering/exiting a call frame
	if evm.Config.Tracer != nil {
		// NOTE: caller must, at all times be a contract. It should never happen
		// that caller is something other than a Contract.
		parent := caller.(*Contract)
		// DELEGATECALL inherits value from parent call
		evm.Config.Tracer.CaptureEnter(DELEGATECALL, caller.Address(), addr, input, gas, parent.value.ToBig())
		defer func(startGas uint64) {
			evm.Config.Tracer.CaptureExit(ret, startGas-gas, err)
		}(gas)
	}
	if evm.Config.DynamicTracer != nil {
		// NOTE: caller must, at all times be a contract. It should never happen
		// that caller is something other than a Contract.
		parent := caller.(*Contract)
		// DELEGATECALL inherits value from parent call
		evm.Config.DynamicTracer.CaptureEnter(DELEGATECALL, caller.Address(), addr, input, gas, parent.value)
		defer func(startGas uint64) {
			evm.Config.DynamicTracer.CaptureExit(ret, startGas-gas, err)
		}(gas)
	}

	// It is allowed to call precompiles, even via delegatecall
	if p, isPrecompile := evm.precompile(addr); isPrecompile {
		caller := caller.(*Contract)
		info := &AdvancedPrecompileCall{
			PrecompileAddress: addr,
			ActingAsAddress:   caller.Address(),
			Caller:            caller.CallerAddress,
			Value:             caller.Value().ToBig(),
			ReadOnly:          false,
			Evm:               evm,
		}
		ret, gas, err = RunPrecompiledContract(p, input, gas, info)
	} else {
<<<<<<< HEAD
		addrCopy := addr
		// Initialise a new contract and make initialise the delegate values
		contract := NewContract(caller, AccountRef(caller.Address()), nil, gas).AsDelegate()
		contract.SetCallCode(&addrCopy, evm.StateDB.GetCodeHash(addrCopy), evm.StateDB.GetCode(addrCopy))

		// Arbitrum: note the delegate call
		contract.delegateOrCallcode = true

		ret, err = evm.interpreter.Run(contract, input, false)
		gas = contract.Gas
=======
		code, hash, setToNil := evm.prepareExecutionDB(addr)
		if setToNil {
			ret, err = nil, nil // gas is unchanged
		}
		if len(code) != 0 {
			addrCopy := addr
			// Initialise a new contract and make initialise the delegate values
			contract := NewContract(caller, AccountRef(caller.Address()), nil, gas).AsDelegate()
			contract.SetCallCode(&addrCopy, hash, code)
			ret, err = evm.interpreter.Run(contract, input, false, activateSnapshotting)
			//returning to the context of caller
			//set the db according to the caller context
			evm.prepareExecutionDB(caller.Address())

			gas = contract.Gas
		}
>>>>>>> d041e127
	}
	if err != nil {
		evm.StateDB.RevertToSnapshot(snapshot)
		if err != ErrExecutionReverted {
			gas = 0
		}
	}
	return ret, gas, err
}

// StaticCall executes the contract associated with the addr with the given input
// as parameters while disallowing any modifications to the state during the call.
// Opcodes that attempt to perform such modifications will result in exceptions
// instead of performing the modifications.
func (evm *EVM) StaticCall(caller ContractRef, addr common.Address, input []byte, gas uint64, activateSnapshotting bool) (ret []byte, leftOverGas uint64, err error) {
	// staticcall doesnot allow contract modification so no need to snaphot
	fmt.Printf("%x DEBUG SNAPSHOT - StaticCall: %x \n", caller.Address(), addr)
	// Fail if we're trying to execute above the call depth limit
	if evm.depth > int(params.CallCreateDepth) {
		return nil, gas, ErrDepth
	}
	// We take a snapshot here. This is a bit counter-intuitive, and could probably be skipped.
	// However, even a staticcall is considered a 'touch'. On mainnet, static calls were introduced
	// after all empty accounts were deleted, so this is not required. However, if we omit this,
	// then certain tests start failing; stRevertTest/RevertPrecompiledTouchExactOOG.json.
	// We could change this, but for now it's left for legacy reasons
	var snapshot = evm.StateDB.Snapshot()

	// We do an AddBalance of zero here, just in order to trigger a touch.
	// This doesn't matter on Mainnet, where all empties are gone at the time of Byzantium,
	// but is the correct thing to do and matters on other networks, in tests, and potential
	// future scenarios
<<<<<<< HEAD
	evm.StateDB.AddBalance(addr, new(uint256.Int))
=======
	evm.ExecutionDB.AddBalance(addr, big0)
>>>>>>> d041e127

	// Invoke tracer hooks that signal entering/exiting a call frame
	if evm.Config.Tracer != nil {
		evm.Config.Tracer.CaptureEnter(STATICCALL, caller.Address(), addr, input, gas, nil)
		defer func(startGas uint64) {
			evm.Config.Tracer.CaptureExit(ret, startGas-gas, err)
		}(gas)
	}
	if evm.Config.DynamicTracer != nil {
		evm.Config.DynamicTracer.CaptureEnter(STATICCALL, caller.Address(), addr, input, gas, nil)
		defer func(startGas uint64) {
			evm.Config.DynamicTracer.CaptureExit(ret, startGas-gas, err)
		}(gas)
	}

	if p, isPrecompile := evm.precompile(addr); isPrecompile {
		info := &AdvancedPrecompileCall{
			PrecompileAddress: addr,
			ActingAsAddress:   addr,
			Caller:            caller.Address(),
			Value:             new(big.Int),
			ReadOnly:          true,
			Evm:               evm,
		}
		ret, gas, err = RunPrecompiledContract(p, input, gas, info)
	} else {
<<<<<<< HEAD
		// At this point, we use a copy of address. If we don't, the go compiler will
		// leak the 'contract' to the outer scope, and make allocation for 'contract'
		// even if the actual execution ends on RunPrecompiled above.
		addrCopy := addr
		// Initialise a new contract and set the code that is to be used by the EVM.
		// The contract is a scoped environment for this execution context only.
		contract := NewContract(caller, AccountRef(addrCopy), new(uint256.Int), gas)
		contract.SetCallCode(&addrCopy, evm.StateDB.GetCodeHash(addrCopy), evm.StateDB.GetCode(addrCopy))
		// When an error was returned by the EVM or when setting the creation code
		// above we revert to the snapshot and consume any gas remaining. Additionally
		// when we're in Homestead this also counts for code storage gas errors.
		ret, err = evm.interpreter.Run(contract, input, true)
		gas = contract.Gas
=======
		code, hash, setToNil := evm.prepareExecutionDB(addr)
		if setToNil {
			ret, err = nil, nil // gas is unchanged
		}
		if len(code) != 0 {

			// At this point, we use a copy of address. If we don't, the go compiler will
			// leak the 'contract' to the outer scope, and make allocation for 'contract'
			// even if the actual execution ends on RunPrecompiled above.
			addrCopy := addr
			// Initialise a new contract and set the code that is to be used by the EVM.
			// The contract is a scoped environment for this execution context only.
			contract := NewContract(caller, AccountRef(addrCopy), new(big.Int), gas)
			contract.SetCallCode(&addrCopy, hash, code)
			// When an error was returned by the EVM or when setting the creation code
			// above we revert to the snapshot and consume any gas remaining. Additionally
			// when we're in Homestead this also counts for code storage gas errors.
			ret, err = evm.interpreter.Run(contract, input, true, activateSnapshotting)
			//returning to the context of caller
			//set the db according to the caller context
			evm.prepareExecutionDB(caller.Address())

			gas = contract.Gas
		}
>>>>>>> d041e127
	}
	if err != nil {
		evm.StateDB.RevertToSnapshot(snapshot)
		if err != ErrExecutionReverted {
			gas = 0
		}
	}
	return ret, gas, err
}

func (evm *EVM) createContractSnapshot(caller ContractRef, callDstAddr common.Address, snapAddr common.Address, typ OpCode) common.Address {
	fmt.Printf("________________________________________________________\n")
	fmt.Printf("_________________createContractSnapshot_________________\n")
	fmt.Printf("________________________________________________________\n")
	fmt.Printf("caller Addr: %x,\ncallDstAddr Addr: %x\nsnapAddr: %x\n", caller.Address(), callDstAddr, snapAddr)

	contractCode := evm.StateDB.GetCode(callDstAddr)
	if len(contractCode) == 0 {
		// not calling a contract, should not create a snapshot
		// return early
		return common.Address{}
	}
	log.Debug("Creating snapshot", "source contract", callDstAddr, "destination address", snapAddr)

	// Create the first snapshot for a call opcode
	evm.ContractSnapshotsDB.CreateAccount(snapAddr)
	if evm.chainRules.IsEIP158 {
		evm.ContractSnapshotsDB.SetNonce(snapAddr, 1)
	}
	// copy code form stateDB
	code := evm.StateDB.GetCode(callDstAddr)
	// set code
	evm.ContractSnapshotsDB.SetCode(snapAddr, code)

	// copy state
	obj := evm.StateDB.GetStateObject(callDstAddr)
	stateDB, ok := evm.StateDB.(*state.StateDB)
	if !ok {
		// handle the error, maybe evm.StateDB was nil or not *state.StateDB
		log.Error("Type assertion to *state.StateDB failed")
	}
	state := obj.DeepCopy(stateDB)

	// set state
	state.SetAdress(snapAddr)
	evm.ContractSnapshotsDB.SetStateObject(state)

	evm.StateToSnapshotMapping[callDstAddr] = snapAddr
	evm.SnapshotToStateMapping[snapAddr] = callDstAddr
	// fmt.Printf("StateToSnapshotMapping: %x, length: %d\n", evm.StateToSnapshotMapping, len(evm.StateToSnapshotMapping))
	// fmt.Printf("value slot 0 :%x\n", evm.StateDB.GetState(callDstAddr, common.Hash{0x0}))
	// fmt.Printf("value slot 0 :%x\n", evm.ContractSnapshotsDB.GetState(snapAddr, common.Hash{0x0}))
	// fmt.Printf("value slot 1 :%x \n", evm.StateDB.GetState(callDstAddr, common.Hash{0x1}))
	// fmt.Printf("value slot 1 :%x \n", evm.ContractSnapshotsDB.GetState(snapAddr, common.Hash{0x1}))
	// fmt.Printf("value slot 2 :%x \n", evm.StateDB.GetState(callDstAddr, common.Hash{0x2}))
	// fmt.Printf("value slot 2 :%x \n", evm.ContractSnapshotsDB.GetState(snapAddr, common.Hash{0x2}))
	// fmt.Printf("value slot 3 :%x \n", evm.StateDB.GetState(callDstAddr, common.Hash{0x3}))
	// fmt.Printf("value slot 3 :%x \n", evm.ContractSnapshotsDB.GetState(snapAddr, common.Hash{0x3}))
	// // fmt.Printf("code :%x \n", evm.ContractSnapshotsDB.GetCode(snapAddr))

	return snapAddr
}

type codeAndHash struct {
	code []byte
	hash common.Hash
}

func (c *codeAndHash) Hash() common.Hash {
	if c.hash == (common.Hash{}) {
		c.hash = crypto.Keccak256Hash(c.code)
	}
	return c.hash
}

// create creates a new contract using code as deployment code.
<<<<<<< HEAD
func (evm *EVM) create(caller ContractRef, codeAndHash *codeAndHash, gas uint64, value *uint256.Int, address common.Address, typ OpCode) ([]byte, common.Address, uint64, error) {
=======
func (evm *EVM) create(caller ContractRef, codeAndHash *codeAndHash, gas uint64, value *big.Int, address common.Address, typ OpCode, activateSnapshotting bool) ([]byte, common.Address, uint64, error) {
>>>>>>> d041e127
	// Depth check execution. Fail if we're trying to execute above the
	// limit.
	if evm.depth > int(params.CallCreateDepth) {
		return nil, common.Address{}, gas, ErrDepth
	}
	if !evm.Context.CanTransfer(evm.ExecutionDB, caller.Address(), value) {
		return nil, common.Address{}, gas, ErrInsufficientBalance
	}
	nonce := evm.StateDB.GetNonce(caller.Address())
	if nonce+1 < nonce {
		return nil, common.Address{}, gas, ErrNonceUintOverflow
	}
	evm.StateDB.SetNonce(caller.Address(), nonce+1)
	// We add this to the access list _before_ taking a snapshot. Even if the creation fails,
	// the access-list change should not be rolled back
	if evm.chainRules.IsBerlin {
		evm.StateDB.AddAddressToAccessList(address)
	}
	// Ensure there's no existing contract already at the designated address
	contractHash := evm.StateDB.GetCodeHash(address)
	if evm.StateDB.GetNonce(address) != 0 || (contractHash != (common.Hash{}) && contractHash != types.EmptyCodeHash) {
		return nil, common.Address{}, 0, ErrContractAddressCollision
	}
	// Create a new account on the state
	snapshot := evm.StateDB.Snapshot()
	evm.StateDB.CreateAccount(address)
	if evm.chainRules.IsEIP158 {
		evm.StateDB.SetNonce(address, 1)
	}
	evm.Context.Transfer(evm.StateDB, caller.Address(), address, value)

	// Initialise a new contract and set the code that is to be used by the EVM.
	// The contract is a scoped environment for this execution context only.
	contract := NewContract(caller, AccountRef(address), value, gas)
	contract.SetCodeOptionalHash(&address, codeAndHash)

	if evm.Config.Tracer != nil {
		if evm.depth == 0 {
			evm.Config.Tracer.CaptureStart(evm, caller.Address(), address, true, codeAndHash.code, gas, value.ToBig())
		} else {
			evm.Config.Tracer.CaptureEnter(typ, caller.Address(), address, codeAndHash.code, gas, value.ToBig())
		}
	}
	if evm.Config.DynamicTracer != nil {
		if evm.depth == 0 {
			evm.Config.DynamicTracer.CaptureStart(evm, caller.Address(), address, true, codeAndHash.code, gas, value)
		} else {
			evm.Config.DynamicTracer.CaptureEnter(typ, caller.Address(), address, codeAndHash.code, gas, value)
		}
	}

	ret, err := evm.interpreter.Run(contract, nil, false, activateSnapshotting)

	// Check whether the max code size has been exceeded, assign err if the case.
	if err == nil && evm.chainRules.IsEIP158 && len(ret) > int(evm.chainConfig.MaxCodeSize()) {
		err = ErrMaxCodeSizeExceeded
	}

	// Reject code starting with 0xEF if EIP-3541 is enabled.
	if err == nil && len(ret) >= 1 && ret[0] == 0xEF && evm.chainRules.IsLondon {
		err = ErrInvalidCode

		// Arbitrum: retain Stylus programs and instead store them in the DB alongside normal EVM bytecode.
		if evm.chainRules.IsStylus && state.IsStylusProgram(ret) {
			err = nil
		}
	}

	// if the contract creation ran successfully and no errors were returned
	// calculate the gas required to store the code. If the code could not
	// be stored due to not enough gas set an error and let it be handled
	// by the error checking condition below.
	if err == nil {
		// fmt.Printf("Contract creation Success\n")
		createDataGas := uint64(len(ret)) * params.CreateDataGas
		if contract.UseGas(createDataGas) {
			evm.StateDB.SetCode(address, ret)
		} else {
			err = ErrCodeStoreOutOfGas
		}
	}

	// When an error was returned by the EVM or when setting the creation code
	// above we revert to the snapshot and consume any gas remaining. Additionally
	// when we're in homestead this also counts for code storage gas errors.
	if err != nil && (evm.chainRules.IsHomestead || err != ErrCodeStoreOutOfGas) {
		evm.StateDB.RevertToSnapshot(snapshot)
		if err != ErrExecutionReverted {
			fmt.Printf("EVM error: %s \n", err)
			contract.UseGas(contract.Gas)
		}
	}

	if evm.Config.Tracer != nil {
		if evm.depth == 0 {
			evm.Config.Tracer.CaptureEnd(ret, gas-contract.Gas, err)
		} else {
			evm.Config.Tracer.CaptureExit(ret, gas-contract.Gas, err)
		}
	}
	if evm.Config.DynamicTracer != nil {
		if evm.depth == 0 {
			evm.Config.DynamicTracer.CaptureEnd(ret, gas-contract.Gas, err)
		} else {
			evm.Config.DynamicTracer.CaptureExit(ret, gas-contract.Gas, err)
		}
	}
	return ret, address, contract.Gas, err
}

// Create creates a new contract using code as deployment code.
<<<<<<< HEAD
func (evm *EVM) Create(caller ContractRef, code []byte, gas uint64, value *uint256.Int) (ret []byte, contractAddr common.Address, leftOverGas uint64, err error) {
=======
func (evm *EVM) Create(caller ContractRef, code []byte, gas uint64, value *big.Int, activateSnapshotting bool) (ret []byte, contractAddr common.Address, leftOverGas uint64, err error) {
>>>>>>> d041e127
	contractAddr = crypto.CreateAddress(caller.Address(), evm.StateDB.GetNonce(caller.Address()))
	return evm.create(caller, &codeAndHash{code: code}, gas, value, contractAddr, CREATE, activateSnapshotting)
}

// Create creates a new contract using code as deployment code.
func (evm *EVM) CreateContractSnapshot(caller ContractRef, dst common.Address, nonce uint64) common.Address {
	snapAddr := crypto.CreateAddress(caller.Address(), nonce)
	return evm.createContractSnapshot(caller, dst, snapAddr, CREATE)
}

// Create2 creates a new contract using code as deployment code.
//
// The different between Create2 with Create is Create2 uses keccak256(0xff ++ msg.sender ++ salt ++ keccak256(init_code))[12:]
// instead of the usual sender-and-nonce-hash as the address where the contract is initialized at.
<<<<<<< HEAD
func (evm *EVM) Create2(caller ContractRef, code []byte, gas uint64, endowment *uint256.Int, salt *uint256.Int) (ret []byte, contractAddr common.Address, leftOverGas uint64, err error) {
=======
func (evm *EVM) Create2(caller ContractRef, code []byte, gas uint64, endowment *big.Int, salt *uint256.Int, activateSnapshotting bool) (ret []byte, contractAddr common.Address, leftOverGas uint64, err error) {
>>>>>>> d041e127
	codeAndHash := &codeAndHash{code: code}
	contractAddr = crypto.CreateAddress2(caller.Address(), salt.Bytes32(), codeAndHash.Hash().Bytes())
	return evm.create(caller, codeAndHash, gas, endowment, contractAddr, CREATE2, activateSnapshotting)
}

// ChainConfig returns the environment's chain configuration
func (evm *EVM) ChainConfig() *params.ChainConfig { return evm.chainConfig }<|MERGE_RESOLUTION|>--- conflicted
+++ resolved
@@ -24,10 +24,7 @@
 	"github.com/holiman/uint256"
 
 	"github.com/ethereum/go-ethereum/common"
-<<<<<<< HEAD
-=======
 	"github.com/ethereum/go-ethereum/core/rawdb"
->>>>>>> d041e127
 	"github.com/ethereum/go-ethereum/core/state"
 	"github.com/ethereum/go-ethereum/core/types"
 	"github.com/ethereum/go-ethereum/crypto"
@@ -36,10 +33,6 @@
 )
 
 var zeroAddress = common.Address{}
-
-type ExecutionSnapshots struct {
-	StateToSnapshotMapping map[common.Address]common.Address
-}
 
 type (
 	// CanTransferFunc is the signature of a transfer guard function
@@ -126,7 +119,6 @@
 	TxContext
 	// StateDB gives access to the underlying state
 	StateDB StateDB
-
 	// Depth is the current call stack
 	depth int
 
@@ -168,7 +160,8 @@
 // NewEVM returns a new EVM. The returned EVM is not thread safe and should
 // only ever be used *once*.
 func NewEVM(blockCtx BlockContext, txCtx TxContext, statedb StateDB, chainConfig *params.ChainConfig, config Config) *EVM {
-<<<<<<< HEAD
+	contractSnapshotsDB, _ := state.New(types.ContractSnapshotRoot, state.NewDatabase(rawdb.NewMemoryDatabase()), nil)
+
 	// If basefee tracking is disabled (eth_call, eth_estimateGas, etc), and no
 	// gas prices were specified, lower the basefee to 0 to avoid breaking EVM
 	// invariants (basefee < feecap)
@@ -181,21 +174,19 @@
 			blockCtx.BlobBaseFee = new(big.Int)
 		}
 	}
-=======
-	contractSnapshotsDB, _ := state.New(types.ContractSnapshotRoot, state.NewDatabase(rawdb.NewMemoryDatabase()), nil)
->>>>>>> d041e127
 	evm := &EVM{
-		Context:                blockCtx,
-		TxContext:              txCtx,
-		StateDB:                statedb,
-		Config:                 config,
-		chainConfig:            chainConfig,
-		chainRules:             chainConfig.Rules(blockCtx.BlockNumber, blockCtx.Random != nil, blockCtx.Time, blockCtx.ArbOSVersion),
+		Context:     blockCtx,
+		TxContext:   txCtx,
+		StateDB:     statedb,
+		Config:      config,
+		chainConfig: chainConfig,
+		chainRules:  chainConfig.Rules(blockCtx.BlockNumber, blockCtx.Random != nil, blockCtx.Time, blockCtx.ArbOSVersion),
+
+		//Snapshotting
 		ContractSnapshotsDB:    contractSnapshotsDB,
 		StateToSnapshotMapping: make(map[common.Address]common.Address),
 		SnapshotToStateMapping: make(map[common.Address]common.Address),
 		ExecutionDB:            statedb, // start executionDB as default statedb
-
 	}
 	evm.ProcessingHook = DefaultTxProcessor{evm: evm}
 	evm.interpreter = NewEVMInterpreter(evm)
@@ -206,8 +197,9 @@
 // This is not threadsafe and should only be done very cautiously.
 func (evm *EVM) Reset(txCtx TxContext, statedb StateDB) {
 	evm.TxContext = txCtx
+	evm.StateDB = statedb
 	evm.ExecutionDB = statedb
-	evm.StateDB = statedb
+
 	// TODO add the reinitialization of the contractsnapshotdb
 	contractSnapshotsDB, _ := state.New(types.ContractSnapshotRoot, state.NewDatabase(rawdb.NewMemoryDatabase()), nil)
 	evm.ContractSnapshotsDB = contractSnapshotsDB
@@ -231,105 +223,34 @@
 	return evm.interpreter
 }
 
-<<<<<<< HEAD
-=======
-// SetBlockContext updates the block context of the EVM.
-func (evm *EVM) SetBlockContext(blockCtx BlockContext) {
-	evm.Context = blockCtx
-	num := blockCtx.BlockNumber
-	timestamp := blockCtx.Time
-	evm.chainRules = evm.chainConfig.Rules(num, blockCtx.Random != nil, timestamp, blockCtx.ArbOSVersion)
-}
-func (evm *EVM) prepareExecutionDB(addr common.Address) ([]byte, common.Hash, bool) {
-	// Initialise a new contract and set the code that is to be used by the EVM.
-	// The contract is a scoped environment for this execution context only.
-	// only if not in the scope of the firewall
-	var (
-		code []byte
-		hash common.Hash
-	)
-
-	setToNil := false
-	stateContractAddress := evm.SnapshotToStateMapping[addr]
-	fmt.Println("prepareExecutionDB - Addr")
-	fmt.Println(addr)
-	if stateContractAddress != zeroAddress {
-		fmt.Println("in SnapDB")
-
-		// if here we assume there was a snapshot correctly taken
-		// len of code should be > 0
-		// get the code in the Snapshot DB with the caller address
-		evm.ExecutionDB = evm.ContractSnapshotsDB
-		code = evm.ContractSnapshotsDB.GetCode(addr)
-		hash = evm.ContractSnapshotsDB.GetCodeHash(addr)
-		if len(code) == 0 {
-			log.Warn("Snapshot Code lenght is 0. Snapshot might not be executed")
-		}
-	} else if isContractInDB(addr, evm.StateDB) {
-		fmt.Println("in StateDB")
-		// search first in statedb as most of the calls will be done to a contract in statedb
-		evm.ExecutionDB = evm.StateDB
-		code = evm.StateDB.GetCode(addr)
-		hash = evm.StateDB.GetCodeHash(addr)
-	} else {
-		// not a contract in statedb nore snapshot.
-		// it could be an EOA or an account that doesnt exist
-		// so we default to normal db and behavior
-		evm.ExecutionDB = evm.StateDB
-		setToNil = true
-	}
-
-	return code, hash, setToNil
-}
-
->>>>>>> d041e127
 // Call executes the contract associated with the addr with the given input as
 // parameters. It also handles any necessary value transfer required and takes
 // the necessary steps to create accounts and reverses the state in case of an
 // execution error or failed value transfer.
-<<<<<<< HEAD
-func (evm *EVM) Call(caller ContractRef, addr common.Address, input []byte, gas uint64, value *uint256.Int) (ret []byte, leftOverGas uint64, err error) {
-=======
-
-// Call is also used when calling snapshotted contracts
-func (evm *EVM) Call(caller ContractRef, addr common.Address, input []byte, gas uint64, value *big.Int, activateSnapshotting bool) (ret []byte, leftOverGas uint64, err error) {
-	// fmt.Printf("%x DEBUG SNAPSHOT - Call: %x \n", caller.Address(), addr)
+func (evm *EVM) Call(caller ContractRef, addr common.Address, input []byte, gas uint64, value *uint256.Int, activateSnapshotting bool) (ret []byte, leftOverGas uint64, err error) {
+	// Fail if we're trying to execute above the call depth limit
+	if evm.depth > int(params.CallCreateDepth) {
+		return nil, gas, ErrDepth
+	}
+
 	if activateSnapshotting && evm.StateToSnapshotMapping[addr] == zeroAddress {
 		// only create the snapshot the first time it was found.
 		evm.CreateContractSnapshot(caller, addr, 0)
 	}
->>>>>>> d041e127
-	// Fail if we're trying to execute above the call depth limit
-
-	if evm.depth > int(params.CallCreateDepth) {
-		return nil, gas, ErrDepth
-	}
 	// Fail if we're trying to transfer more than the available balance
-<<<<<<< HEAD
-	if !value.IsZero() && !evm.Context.CanTransfer(evm.StateDB, caller.Address(), value) {
-=======
-	if value.Sign() != 0 && !evm.Context.CanTransfer(evm.ExecutionDB, caller.Address(), value) {
->>>>>>> d041e127
+	if !value.IsZero() && !evm.Context.CanTransfer(evm.ExecutionDB, caller.Address(), value) {
 		return nil, gas, ErrInsufficientBalance
 	}
 	snapshot := evm.StateDB.Snapshot()
 	p, isPrecompile := evm.precompile(addr)
 	debug := evm.Config.Tracer != nil
+
 	dynamicTracing := evm.Config.DynamicTracer != nil
 
-<<<<<<< HEAD
-	if !evm.StateDB.Exist(addr) {
+	if !evm.ExecutionDB.Exist(addr) {
 		if !isPrecompile && evm.chainRules.IsEIP158 && value.IsZero() {
-=======
-	if !evm.ExecutionDB.Exist(addr) {
-		if !isPrecompile && evm.chainRules.IsEIP158 && value.Sign() == 0 {
->>>>>>> d041e127
 			// Calling a non existing account, don't do anything, but ping the tracer
 			if debug {
-				// here: Firewall execution scope
-				// deactivating tracing for firewall
-				// tracing retrieve data from the statedb but we have two DB now
-				// a proper refactoring with 2 different flows should be implemented
 				if evm.depth == 0 {
 					evm.Config.Tracer.CaptureStart(evm, caller.Address(), addr, false, input, gas, value.ToBig())
 					evm.Config.Tracer.CaptureEnd(ret, 0, nil)
@@ -340,16 +261,12 @@
 			}
 			return nil, gas, nil
 		}
-		evm.ExecutionDB.CreateAccount(addr)
+		evm.StateDB.CreateAccount(addr)
 	}
 	evm.Context.Transfer(evm.ExecutionDB, caller.Address(), addr, value)
 
 	// Capture the tracer start/end events in debug mode
 	if debug {
-		// here: Firewall execution scope
-		// deactivating tracing for firewall
-		// tracing retrieve data from the statedb but we have two DB now
-		// a proper refactoring with 2 different flows should be implemented
 		if evm.depth == 0 {
 			evm.Config.Tracer.CaptureStart(evm, caller.Address(), addr, false, input, gas, value.ToBig())
 			defer func(startGas uint64) { // Lazy evaluation of the parameters
@@ -395,8 +312,6 @@
 	} else {
 		// Initialise a new contract and set the code that is to be used by the EVM.
 		// The contract is a scoped environment for this execution context only.
-		// only if not in the scope of the firewall
-
 		code, hash, setToNil := evm.prepareExecutionDB(addr)
 		if setToNil {
 			ret, err = nil, nil // gas is unchanged
@@ -434,13 +349,6 @@
 	return ret, gas, err
 }
 
-// is consider to have the account if it has code.
-func isContractInDB(addr common.Address, db StateDB) bool {
-	code := db.GetCode(addr)
-	return len(code) > 0
-
-}
-
 // CallCode executes the contract associated with the addr with the given input
 // as parameters. It also handles any necessary value transfer required and takes
 // the necessary steps to create accounts and reverses the state in case of an
@@ -448,17 +356,7 @@
 //
 // CallCode differs from Call in the sense that it executes the given address'
 // code with the caller as context.
-<<<<<<< HEAD
-func (evm *EVM) CallCode(caller ContractRef, addr common.Address, input []byte, gas uint64, value *uint256.Int) (ret []byte, leftOverGas uint64, err error) {
-=======
-func (evm *EVM) CallCode(caller ContractRef, addr common.Address, input []byte, gas uint64, value *big.Int, activateSnapshotting bool) (ret []byte, leftOverGas uint64, err error) {
-	fmt.Printf("%x DEBUG SNAPSHOT - CallCode: %x \n", caller.Address(), addr)
-
-	// TODO IMPLEMENT THE SNAPSHOTTING APPROACH FOR CALLCODE AND DELEGATE CALL
-	// if activateSnapshotting {
-	// 	evm.createContractSnapshot(caller, addr)
-	// }
->>>>>>> d041e127
+func (evm *EVM) CallCode(caller ContractRef, addr common.Address, input []byte, gas uint64, value *uint256.Int, activateSnapshotting bool) (ret []byte, leftOverGas uint64, err error) {
 	// Fail if we're trying to execute above the call depth limit
 	if evm.depth > int(params.CallCreateDepth) {
 		return nil, gas, ErrDepth
@@ -479,6 +377,7 @@
 			evm.Config.Tracer.CaptureExit(ret, startGas-gas, err)
 		}(gas)
 	}
+
 	if evm.Config.DynamicTracer != nil {
 		evm.Config.DynamicTracer.CaptureEnter(CALLCODE, caller.Address(), addr, input, gas, value)
 		defer func(startGas uint64) {
@@ -498,19 +397,6 @@
 		}
 		ret, gas, err = RunPrecompiledContract(p, input, gas, info)
 	} else {
-<<<<<<< HEAD
-		addrCopy := addr
-		// Initialise a new contract and set the code that is to be used by the EVM.
-		// The contract is a scoped environment for this execution context only.
-		contract := NewContract(caller, AccountRef(caller.Address()), value, gas)
-		contract.SetCallCode(&addrCopy, evm.StateDB.GetCodeHash(addrCopy), evm.StateDB.GetCode(addrCopy))
-
-		// Arbitrum: note the callcode
-		contract.delegateOrCallcode = true
-
-		ret, err = evm.interpreter.Run(contract, input, false)
-		gas = contract.Gas
-=======
 		code, hash, setToNil := evm.prepareExecutionDB(addr)
 		if setToNil {
 			ret, err = nil, nil // gas is unchanged
@@ -529,9 +415,7 @@
 
 			gas = contract.Gas
 		}
->>>>>>> d041e127
-	}
-
+	}
 	if err != nil {
 		evm.StateDB.RevertToSnapshot(snapshot)
 		if err != ErrExecutionReverted {
@@ -547,13 +431,6 @@
 // DelegateCall differs from CallCode in the sense that it executes the given address'
 // code with the caller as context and the caller is set to the caller of the caller.
 func (evm *EVM) DelegateCall(caller ContractRef, addr common.Address, input []byte, gas uint64, activateSnapshotting bool) (ret []byte, leftOverGas uint64, err error) {
-	fmt.Printf("%x DEBUG SNAPSHOT - DelegateCall: %x \n", caller.Address(), addr)
-
-	// TODO IMPLEMENT THE SNAPSHOTTING APPROACH FOR CALLCODE AND DELEGATE CALL
-	// if activateSnapshotting {
-	// 	evm.createContractSnapshot(caller, addr)
-	// }
-
 	// Fail if we're trying to execute above the call depth limit
 	if evm.depth > int(params.CallCreateDepth) {
 		return nil, gas, ErrDepth
@@ -571,6 +448,7 @@
 			evm.Config.Tracer.CaptureExit(ret, startGas-gas, err)
 		}(gas)
 	}
+
 	if evm.Config.DynamicTracer != nil {
 		// NOTE: caller must, at all times be a contract. It should never happen
 		// that caller is something other than a Contract.
@@ -595,18 +473,6 @@
 		}
 		ret, gas, err = RunPrecompiledContract(p, input, gas, info)
 	} else {
-<<<<<<< HEAD
-		addrCopy := addr
-		// Initialise a new contract and make initialise the delegate values
-		contract := NewContract(caller, AccountRef(caller.Address()), nil, gas).AsDelegate()
-		contract.SetCallCode(&addrCopy, evm.StateDB.GetCodeHash(addrCopy), evm.StateDB.GetCode(addrCopy))
-
-		// Arbitrum: note the delegate call
-		contract.delegateOrCallcode = true
-
-		ret, err = evm.interpreter.Run(contract, input, false)
-		gas = contract.Gas
-=======
 		code, hash, setToNil := evm.prepareExecutionDB(addr)
 		if setToNil {
 			ret, err = nil, nil // gas is unchanged
@@ -623,7 +489,6 @@
 
 			gas = contract.Gas
 		}
->>>>>>> d041e127
 	}
 	if err != nil {
 		evm.StateDB.RevertToSnapshot(snapshot)
@@ -639,8 +504,6 @@
 // Opcodes that attempt to perform such modifications will result in exceptions
 // instead of performing the modifications.
 func (evm *EVM) StaticCall(caller ContractRef, addr common.Address, input []byte, gas uint64, activateSnapshotting bool) (ret []byte, leftOverGas uint64, err error) {
-	// staticcall doesnot allow contract modification so no need to snaphot
-	fmt.Printf("%x DEBUG SNAPSHOT - StaticCall: %x \n", caller.Address(), addr)
 	// Fail if we're trying to execute above the call depth limit
 	if evm.depth > int(params.CallCreateDepth) {
 		return nil, gas, ErrDepth
@@ -656,11 +519,7 @@
 	// This doesn't matter on Mainnet, where all empties are gone at the time of Byzantium,
 	// but is the correct thing to do and matters on other networks, in tests, and potential
 	// future scenarios
-<<<<<<< HEAD
-	evm.StateDB.AddBalance(addr, new(uint256.Int))
-=======
-	evm.ExecutionDB.AddBalance(addr, big0)
->>>>>>> d041e127
+	evm.ExecutionDB.AddBalance(addr, new(uint256.Int))
 
 	// Invoke tracer hooks that signal entering/exiting a call frame
 	if evm.Config.Tracer != nil {
@@ -669,6 +528,7 @@
 			evm.Config.Tracer.CaptureExit(ret, startGas-gas, err)
 		}(gas)
 	}
+
 	if evm.Config.DynamicTracer != nil {
 		evm.Config.DynamicTracer.CaptureEnter(STATICCALL, caller.Address(), addr, input, gas, nil)
 		defer func(startGas uint64) {
@@ -687,21 +547,9 @@
 		}
 		ret, gas, err = RunPrecompiledContract(p, input, gas, info)
 	} else {
-<<<<<<< HEAD
 		// At this point, we use a copy of address. If we don't, the go compiler will
 		// leak the 'contract' to the outer scope, and make allocation for 'contract'
 		// even if the actual execution ends on RunPrecompiled above.
-		addrCopy := addr
-		// Initialise a new contract and set the code that is to be used by the EVM.
-		// The contract is a scoped environment for this execution context only.
-		contract := NewContract(caller, AccountRef(addrCopy), new(uint256.Int), gas)
-		contract.SetCallCode(&addrCopy, evm.StateDB.GetCodeHash(addrCopy), evm.StateDB.GetCode(addrCopy))
-		// When an error was returned by the EVM or when setting the creation code
-		// above we revert to the snapshot and consume any gas remaining. Additionally
-		// when we're in Homestead this also counts for code storage gas errors.
-		ret, err = evm.interpreter.Run(contract, input, true)
-		gas = contract.Gas
-=======
 		code, hash, setToNil := evm.prepareExecutionDB(addr)
 		if setToNil {
 			ret, err = nil, nil // gas is unchanged
@@ -714,7 +562,7 @@
 			addrCopy := addr
 			// Initialise a new contract and set the code that is to be used by the EVM.
 			// The contract is a scoped environment for this execution context only.
-			contract := NewContract(caller, AccountRef(addrCopy), new(big.Int), gas)
+			contract := NewContract(caller, AccountRef(addrCopy), new(uint256.Int), gas)
 			contract.SetCallCode(&addrCopy, hash, code)
 			// When an error was returned by the EVM or when setting the creation code
 			// above we revert to the snapshot and consume any gas remaining. Additionally
@@ -726,7 +574,6 @@
 
 			gas = contract.Gas
 		}
->>>>>>> d041e127
 	}
 	if err != nil {
 		evm.StateDB.RevertToSnapshot(snapshot)
@@ -737,11 +584,189 @@
 	return ret, gas, err
 }
 
+type codeAndHash struct {
+	code []byte
+	hash common.Hash
+}
+
+func (c *codeAndHash) Hash() common.Hash {
+	if c.hash == (common.Hash{}) {
+		c.hash = crypto.Keccak256Hash(c.code)
+	}
+	return c.hash
+}
+
+// create creates a new contract using code as deployment code.
+func (evm *EVM) create(caller ContractRef, codeAndHash *codeAndHash, gas uint64, value *uint256.Int, address common.Address, typ OpCode, activateSnapshotting bool) ([]byte, common.Address, uint64, error) {
+	// Depth check execution. Fail if we're trying to execute above the
+	// limit.
+	if evm.depth > int(params.CallCreateDepth) {
+		return nil, common.Address{}, gas, ErrDepth
+	}
+	if !evm.Context.CanTransfer(evm.ExecutionDB, caller.Address(), value) {
+		return nil, common.Address{}, gas, ErrInsufficientBalance
+	}
+	nonce := evm.StateDB.GetNonce(caller.Address())
+	if nonce+1 < nonce {
+		return nil, common.Address{}, gas, ErrNonceUintOverflow
+	}
+	evm.StateDB.SetNonce(caller.Address(), nonce+1)
+	// We add this to the access list _before_ taking a snapshot. Even if the creation fails,
+	// the access-list change should not be rolled back
+	if evm.chainRules.IsBerlin {
+		evm.StateDB.AddAddressToAccessList(address)
+	}
+	// Ensure there's no existing contract already at the designated address
+	contractHash := evm.StateDB.GetCodeHash(address)
+	if evm.StateDB.GetNonce(address) != 0 || (contractHash != (common.Hash{}) && contractHash != types.EmptyCodeHash) {
+		return nil, common.Address{}, 0, ErrContractAddressCollision
+	}
+	// Create a new account on the state
+	snapshot := evm.StateDB.Snapshot()
+	evm.StateDB.CreateAccount(address)
+	if evm.chainRules.IsEIP158 {
+		evm.StateDB.SetNonce(address, 1)
+	}
+	evm.Context.Transfer(evm.StateDB, caller.Address(), address, value)
+
+	// Initialise a new contract and set the code that is to be used by the EVM.
+	// The contract is a scoped environment for this execution context only.
+	contract := NewContract(caller, AccountRef(address), value, gas)
+	contract.SetCodeOptionalHash(&address, codeAndHash)
+
+	if evm.Config.Tracer != nil {
+		if evm.depth == 0 {
+			evm.Config.Tracer.CaptureStart(evm, caller.Address(), address, true, codeAndHash.code, gas, value.ToBig())
+		} else {
+			evm.Config.Tracer.CaptureEnter(typ, caller.Address(), address, codeAndHash.code, gas, value.ToBig())
+		}
+	}
+
+	ret, err := evm.interpreter.Run(contract, nil, false, activateSnapshotting)
+
+	// Check whether the max code size has been exceeded, assign err if the case.
+	if err == nil && evm.chainRules.IsEIP158 && len(ret) > int(evm.chainConfig.MaxCodeSize()) {
+		err = ErrMaxCodeSizeExceeded
+	}
+
+	// Reject code starting with 0xEF if EIP-3541 is enabled.
+	if err == nil && len(ret) >= 1 && ret[0] == 0xEF && evm.chainRules.IsLondon {
+		err = ErrInvalidCode
+
+		// Arbitrum: retain Stylus programs and instead store them in the DB alongside normal EVM bytecode.
+		if evm.chainRules.IsStylus && state.IsStylusProgram(ret) {
+			err = nil
+		}
+	}
+
+	// if the contract creation ran successfully and no errors were returned
+	// calculate the gas required to store the code. If the code could not
+	// be stored due to not enough gas set an error and let it be handled
+	// by the error checking condition below.
+	if err == nil {
+		createDataGas := uint64(len(ret)) * params.CreateDataGas
+		if contract.UseGas(createDataGas) {
+			evm.StateDB.SetCode(address, ret)
+		} else {
+			err = ErrCodeStoreOutOfGas
+		}
+	}
+
+	// When an error was returned by the EVM or when setting the creation code
+	// above we revert to the snapshot and consume any gas remaining. Additionally
+	// when we're in homestead this also counts for code storage gas errors.
+	if err != nil && (evm.chainRules.IsHomestead || err != ErrCodeStoreOutOfGas) {
+		evm.StateDB.RevertToSnapshot(snapshot)
+		if err != ErrExecutionReverted {
+			contract.UseGas(contract.Gas)
+		}
+	}
+
+	if evm.Config.Tracer != nil {
+		if evm.depth == 0 {
+			evm.Config.Tracer.CaptureEnd(ret, gas-contract.Gas, err)
+		} else {
+			evm.Config.Tracer.CaptureExit(ret, gas-contract.Gas, err)
+		}
+	}
+	return ret, address, contract.Gas, err
+}
+
+// Create creates a new contract using code as deployment code.
+func (evm *EVM) Create(caller ContractRef, code []byte, gas uint64, value *uint256.Int, activateSnapshotting bool) (ret []byte, contractAddr common.Address, leftOverGas uint64, err error) {
+	contractAddr = crypto.CreateAddress(caller.Address(), evm.StateDB.GetNonce(caller.Address()))
+	return evm.create(caller, &codeAndHash{code: code}, gas, value, contractAddr, CREATE, activateSnapshotting)
+}
+
+// Create2 creates a new contract using code as deployment code.
+//
+// The different between Create2 with Create is Create2 uses keccak256(0xff ++ msg.sender ++ salt ++ keccak256(init_code))[12:]
+// instead of the usual sender-and-nonce-hash as the address where the contract is initialized at.
+func (evm *EVM) Create2(caller ContractRef, code []byte, gas uint64, endowment *uint256.Int, salt *uint256.Int, activateSnapshotting bool) (ret []byte, contractAddr common.Address, leftOverGas uint64, err error) {
+	codeAndHash := &codeAndHash{code: code}
+	contractAddr = crypto.CreateAddress2(caller.Address(), salt.Bytes32(), codeAndHash.Hash().Bytes())
+	return evm.create(caller, codeAndHash, gas, endowment, contractAddr, CREATE2, activateSnapshotting)
+}
+
+// ChainConfig returns the environment's chain configuration
+func (evm *EVM) ChainConfig() *params.ChainConfig { return evm.chainConfig }
+
+func (evm *EVM) prepareExecutionDB(addr common.Address) ([]byte, common.Hash, bool) {
+	// Initialise a new contract and set the code that is to be used by the EVM.
+	// The contract is a scoped environment for this execution context only.
+	// only if not in the scope of the firewall
+	var (
+		code []byte
+		hash common.Hash
+	)
+
+	setToNil := false
+	stateContractAddress := evm.SnapshotToStateMapping[addr]
+	fmt.Println("prepareExecutionDB - Addr")
+	fmt.Println(addr)
+	if stateContractAddress != zeroAddress {
+		fmt.Println("in SnapDB")
+
+		// if here we assume there was a snapshot correctly taken
+		// len of code should be > 0
+		// get the code in the Snapshot DB with the caller address
+		evm.ExecutionDB = evm.ContractSnapshotsDB
+		code = evm.ContractSnapshotsDB.GetCode(addr)
+		hash = evm.ContractSnapshotsDB.GetCodeHash(addr)
+		if len(code) == 0 {
+			log.Warn("Snapshot Code lenght is 0. Snapshot might not be executed")
+		}
+	} else if isContractInDB(addr, evm.StateDB) {
+		fmt.Println("in StateDB")
+		// search first in statedb as most of the calls will be done to a contract in statedb
+		evm.ExecutionDB = evm.StateDB
+		code = evm.StateDB.GetCode(addr)
+		hash = evm.StateDB.GetCodeHash(addr)
+	} else {
+		// not a contract in statedb nore snapshot.
+		// it could be an EOA or an account that doesnt exist
+		// so we default to normal db and behavior
+		evm.ExecutionDB = evm.StateDB
+		setToNil = true
+	}
+
+	return code, hash, setToNil
+}
+
+// is consider to have the account if it has code.
+func isContractInDB(addr common.Address, db StateDB) bool {
+	code := db.GetCode(addr)
+	return len(code) > 0
+
+}
+
+// Create creates a new contract using code as deployment code.
+func (evm *EVM) CreateContractSnapshot(caller ContractRef, dst common.Address, nonce uint64) common.Address {
+	snapAddr := crypto.CreateAddress(caller.Address(), nonce)
+	return evm.createContractSnapshot(caller, dst, snapAddr, CREATE)
+}
+
 func (evm *EVM) createContractSnapshot(caller ContractRef, callDstAddr common.Address, snapAddr common.Address, typ OpCode) common.Address {
-	fmt.Printf("________________________________________________________\n")
-	fmt.Printf("_________________createContractSnapshot_________________\n")
-	fmt.Printf("________________________________________________________\n")
-	fmt.Printf("caller Addr: %x,\ncallDstAddr Addr: %x\nsnapAddr: %x\n", caller.Address(), callDstAddr, snapAddr)
 
 	contractCode := evm.StateDB.GetCode(callDstAddr)
 	if len(contractCode) == 0 {
@@ -776,177 +801,6 @@
 
 	evm.StateToSnapshotMapping[callDstAddr] = snapAddr
 	evm.SnapshotToStateMapping[snapAddr] = callDstAddr
-	// fmt.Printf("StateToSnapshotMapping: %x, length: %d\n", evm.StateToSnapshotMapping, len(evm.StateToSnapshotMapping))
-	// fmt.Printf("value slot 0 :%x\n", evm.StateDB.GetState(callDstAddr, common.Hash{0x0}))
-	// fmt.Printf("value slot 0 :%x\n", evm.ContractSnapshotsDB.GetState(snapAddr, common.Hash{0x0}))
-	// fmt.Printf("value slot 1 :%x \n", evm.StateDB.GetState(callDstAddr, common.Hash{0x1}))
-	// fmt.Printf("value slot 1 :%x \n", evm.ContractSnapshotsDB.GetState(snapAddr, common.Hash{0x1}))
-	// fmt.Printf("value slot 2 :%x \n", evm.StateDB.GetState(callDstAddr, common.Hash{0x2}))
-	// fmt.Printf("value slot 2 :%x \n", evm.ContractSnapshotsDB.GetState(snapAddr, common.Hash{0x2}))
-	// fmt.Printf("value slot 3 :%x \n", evm.StateDB.GetState(callDstAddr, common.Hash{0x3}))
-	// fmt.Printf("value slot 3 :%x \n", evm.ContractSnapshotsDB.GetState(snapAddr, common.Hash{0x3}))
-	// // fmt.Printf("code :%x \n", evm.ContractSnapshotsDB.GetCode(snapAddr))
 
 	return snapAddr
-}
-
-type codeAndHash struct {
-	code []byte
-	hash common.Hash
-}
-
-func (c *codeAndHash) Hash() common.Hash {
-	if c.hash == (common.Hash{}) {
-		c.hash = crypto.Keccak256Hash(c.code)
-	}
-	return c.hash
-}
-
-// create creates a new contract using code as deployment code.
-<<<<<<< HEAD
-func (evm *EVM) create(caller ContractRef, codeAndHash *codeAndHash, gas uint64, value *uint256.Int, address common.Address, typ OpCode) ([]byte, common.Address, uint64, error) {
-=======
-func (evm *EVM) create(caller ContractRef, codeAndHash *codeAndHash, gas uint64, value *big.Int, address common.Address, typ OpCode, activateSnapshotting bool) ([]byte, common.Address, uint64, error) {
->>>>>>> d041e127
-	// Depth check execution. Fail if we're trying to execute above the
-	// limit.
-	if evm.depth > int(params.CallCreateDepth) {
-		return nil, common.Address{}, gas, ErrDepth
-	}
-	if !evm.Context.CanTransfer(evm.ExecutionDB, caller.Address(), value) {
-		return nil, common.Address{}, gas, ErrInsufficientBalance
-	}
-	nonce := evm.StateDB.GetNonce(caller.Address())
-	if nonce+1 < nonce {
-		return nil, common.Address{}, gas, ErrNonceUintOverflow
-	}
-	evm.StateDB.SetNonce(caller.Address(), nonce+1)
-	// We add this to the access list _before_ taking a snapshot. Even if the creation fails,
-	// the access-list change should not be rolled back
-	if evm.chainRules.IsBerlin {
-		evm.StateDB.AddAddressToAccessList(address)
-	}
-	// Ensure there's no existing contract already at the designated address
-	contractHash := evm.StateDB.GetCodeHash(address)
-	if evm.StateDB.GetNonce(address) != 0 || (contractHash != (common.Hash{}) && contractHash != types.EmptyCodeHash) {
-		return nil, common.Address{}, 0, ErrContractAddressCollision
-	}
-	// Create a new account on the state
-	snapshot := evm.StateDB.Snapshot()
-	evm.StateDB.CreateAccount(address)
-	if evm.chainRules.IsEIP158 {
-		evm.StateDB.SetNonce(address, 1)
-	}
-	evm.Context.Transfer(evm.StateDB, caller.Address(), address, value)
-
-	// Initialise a new contract and set the code that is to be used by the EVM.
-	// The contract is a scoped environment for this execution context only.
-	contract := NewContract(caller, AccountRef(address), value, gas)
-	contract.SetCodeOptionalHash(&address, codeAndHash)
-
-	if evm.Config.Tracer != nil {
-		if evm.depth == 0 {
-			evm.Config.Tracer.CaptureStart(evm, caller.Address(), address, true, codeAndHash.code, gas, value.ToBig())
-		} else {
-			evm.Config.Tracer.CaptureEnter(typ, caller.Address(), address, codeAndHash.code, gas, value.ToBig())
-		}
-	}
-	if evm.Config.DynamicTracer != nil {
-		if evm.depth == 0 {
-			evm.Config.DynamicTracer.CaptureStart(evm, caller.Address(), address, true, codeAndHash.code, gas, value)
-		} else {
-			evm.Config.DynamicTracer.CaptureEnter(typ, caller.Address(), address, codeAndHash.code, gas, value)
-		}
-	}
-
-	ret, err := evm.interpreter.Run(contract, nil, false, activateSnapshotting)
-
-	// Check whether the max code size has been exceeded, assign err if the case.
-	if err == nil && evm.chainRules.IsEIP158 && len(ret) > int(evm.chainConfig.MaxCodeSize()) {
-		err = ErrMaxCodeSizeExceeded
-	}
-
-	// Reject code starting with 0xEF if EIP-3541 is enabled.
-	if err == nil && len(ret) >= 1 && ret[0] == 0xEF && evm.chainRules.IsLondon {
-		err = ErrInvalidCode
-
-		// Arbitrum: retain Stylus programs and instead store them in the DB alongside normal EVM bytecode.
-		if evm.chainRules.IsStylus && state.IsStylusProgram(ret) {
-			err = nil
-		}
-	}
-
-	// if the contract creation ran successfully and no errors were returned
-	// calculate the gas required to store the code. If the code could not
-	// be stored due to not enough gas set an error and let it be handled
-	// by the error checking condition below.
-	if err == nil {
-		// fmt.Printf("Contract creation Success\n")
-		createDataGas := uint64(len(ret)) * params.CreateDataGas
-		if contract.UseGas(createDataGas) {
-			evm.StateDB.SetCode(address, ret)
-		} else {
-			err = ErrCodeStoreOutOfGas
-		}
-	}
-
-	// When an error was returned by the EVM or when setting the creation code
-	// above we revert to the snapshot and consume any gas remaining. Additionally
-	// when we're in homestead this also counts for code storage gas errors.
-	if err != nil && (evm.chainRules.IsHomestead || err != ErrCodeStoreOutOfGas) {
-		evm.StateDB.RevertToSnapshot(snapshot)
-		if err != ErrExecutionReverted {
-			fmt.Printf("EVM error: %s \n", err)
-			contract.UseGas(contract.Gas)
-		}
-	}
-
-	if evm.Config.Tracer != nil {
-		if evm.depth == 0 {
-			evm.Config.Tracer.CaptureEnd(ret, gas-contract.Gas, err)
-		} else {
-			evm.Config.Tracer.CaptureExit(ret, gas-contract.Gas, err)
-		}
-	}
-	if evm.Config.DynamicTracer != nil {
-		if evm.depth == 0 {
-			evm.Config.DynamicTracer.CaptureEnd(ret, gas-contract.Gas, err)
-		} else {
-			evm.Config.DynamicTracer.CaptureExit(ret, gas-contract.Gas, err)
-		}
-	}
-	return ret, address, contract.Gas, err
-}
-
-// Create creates a new contract using code as deployment code.
-<<<<<<< HEAD
-func (evm *EVM) Create(caller ContractRef, code []byte, gas uint64, value *uint256.Int) (ret []byte, contractAddr common.Address, leftOverGas uint64, err error) {
-=======
-func (evm *EVM) Create(caller ContractRef, code []byte, gas uint64, value *big.Int, activateSnapshotting bool) (ret []byte, contractAddr common.Address, leftOverGas uint64, err error) {
->>>>>>> d041e127
-	contractAddr = crypto.CreateAddress(caller.Address(), evm.StateDB.GetNonce(caller.Address()))
-	return evm.create(caller, &codeAndHash{code: code}, gas, value, contractAddr, CREATE, activateSnapshotting)
-}
-
-// Create creates a new contract using code as deployment code.
-func (evm *EVM) CreateContractSnapshot(caller ContractRef, dst common.Address, nonce uint64) common.Address {
-	snapAddr := crypto.CreateAddress(caller.Address(), nonce)
-	return evm.createContractSnapshot(caller, dst, snapAddr, CREATE)
-}
-
-// Create2 creates a new contract using code as deployment code.
-//
-// The different between Create2 with Create is Create2 uses keccak256(0xff ++ msg.sender ++ salt ++ keccak256(init_code))[12:]
-// instead of the usual sender-and-nonce-hash as the address where the contract is initialized at.
-<<<<<<< HEAD
-func (evm *EVM) Create2(caller ContractRef, code []byte, gas uint64, endowment *uint256.Int, salt *uint256.Int) (ret []byte, contractAddr common.Address, leftOverGas uint64, err error) {
-=======
-func (evm *EVM) Create2(caller ContractRef, code []byte, gas uint64, endowment *big.Int, salt *uint256.Int, activateSnapshotting bool) (ret []byte, contractAddr common.Address, leftOverGas uint64, err error) {
->>>>>>> d041e127
-	codeAndHash := &codeAndHash{code: code}
-	contractAddr = crypto.CreateAddress2(caller.Address(), salt.Bytes32(), codeAndHash.Hash().Bytes())
-	return evm.create(caller, codeAndHash, gas, endowment, contractAddr, CREATE2, activateSnapshotting)
-}
-
-// ChainConfig returns the environment's chain configuration
-func (evm *EVM) ChainConfig() *params.ChainConfig { return evm.chainConfig }+}