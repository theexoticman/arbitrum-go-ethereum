--- conflicted
+++ resolved
@@ -363,20 +363,13 @@
 	//cfg.State.CreateAccount(cfg.Origin)
 	// set the receiver's (the executing contract) code for execution.
 	cfg.State.SetCode(destination, code)
-<<<<<<< HEAD
-	vmenv.Call(sender, destination, nil, gas, uint256.MustFromBig(cfg.Value))
-=======
-	vmenv.Call(sender, destination, nil, gas, cfg.Value, false)
->>>>>>> d041e127
+	vmenv.Call(sender, destination, nil, gas, uint256.MustFromBig(cfg.Value), false)
 
 	b.Run(name, func(b *testing.B) {
 		b.ReportAllocs()
 		for i := 0; i < b.N; i++ {
-<<<<<<< HEAD
-			vmenv.Call(sender, destination, nil, gas, uint256.MustFromBig(cfg.Value))
-=======
-			vmenv.Call(sender, destination, nil, gas, cfg.Value, false)
->>>>>>> d041e127
+			vmenv.Call(sender, destination, nil, gas, uint256.MustFromBig(cfg.Value), false)
+
 		}
 	})
 }
