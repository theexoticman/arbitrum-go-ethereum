// Copyright 2021 The go-ethereum Authors
// This file is part of the go-ethereum library.
//
// The go-ethereum library is free software: you can redistribute it and/or modify
// it under the terms of the GNU Lesser General Public License as published by
// the Free Software Foundation, either version 3 of the License, or
// (at your option) any later version.
//
// The go-ethereum library is distributed in the hope that it will be useful,
// but WITHOUT ANY WARRANTY; without even the implied warranty of
// MERCHANTABILITY or FITNESS FOR A PARTICULAR PURPOSE. See the
// GNU Lesser General Public License for more details.
//
// You should have received a copy of the GNU Lesser General Public License
// along with the go-ethereum library. If not, see <http://www.gnu.org/licenses/>.

package vm

import (
	"testing"
	"time"

	"github.com/ethereum/go-ethereum/common"
	"github.com/ethereum/go-ethereum/common/math"
	"github.com/ethereum/go-ethereum/core/rawdb"
	"github.com/ethereum/go-ethereum/core/state"
	"github.com/ethereum/go-ethereum/core/types"
	"github.com/ethereum/go-ethereum/params"
	"github.com/holiman/uint256"
)

var loopInterruptTests = []string{
	// infinite loop using JUMP: push(2) jumpdest dup1 jump
	"60025b8056",
	// infinite loop using JUMPI: push(1) push(4) jumpdest dup2 dup2 jumpi
	"600160045b818157",
}

func TestLoopInterrupt(t *testing.T) {
	address := common.BytesToAddress([]byte("contract"))
	vmctx := BlockContext{
		Transfer: func(StateDB, common.Address, common.Address, *uint256.Int) {},
	}

	for i, tt := range loopInterruptTests {
		statedb, _ := state.New(types.EmptyRootHash, state.NewDatabase(rawdb.NewMemoryDatabase()), nil)
		statedb.CreateAccount(address)
		statedb.SetCode(address, common.Hex2Bytes(tt))
		statedb.Finalise(true)

		evm := NewEVM(vmctx, TxContext{}, statedb, params.AllEthashProtocolChanges, Config{})

		errChannel := make(chan error)
		timeout := make(chan bool)

		go func(evm *EVM) {
<<<<<<< HEAD
			_, _, err := evm.Call(AccountRef(common.Address{}), address, nil, math.MaxUint64, new(uint256.Int))
=======
			_, _, err := evm.Call(AccountRef(common.Address{}), address, nil, math.MaxUint64, new(big.Int), false)
>>>>>>> d041e127
			errChannel <- err
		}(evm)

		go func() {
			<-time.After(time.Second)
			timeout <- true
		}()

		evm.Cancel()

		select {
		case <-timeout:
			t.Errorf("test %d timed out", i)
		case err := <-errChannel:
			if err != nil {
				t.Errorf("test %d failure: %v", i, err)
			}
		}
	}
}<|MERGE_RESOLUTION|>--- conflicted
+++ resolved
@@ -54,11 +54,9 @@
 		timeout := make(chan bool)
 
 		go func(evm *EVM) {
-<<<<<<< HEAD
-			_, _, err := evm.Call(AccountRef(common.Address{}), address, nil, math.MaxUint64, new(uint256.Int))
-=======
-			_, _, err := evm.Call(AccountRef(common.Address{}), address, nil, math.MaxUint64, new(big.Int), false)
->>>>>>> d041e127
+
+			_, _, err := evm.Call(AccountRef(common.Address{}), address, nil, math.MaxUint64, new(uint256.Int), false)
+
 			errChannel <- err
 		}(evm)
 
