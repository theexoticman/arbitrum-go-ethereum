// Copyright 2016 The go-ethereum Authors
// This file is part of the go-ethereum library.
//
// The go-ethereum library is free software: you can redistribute it and/or modify
// it under the terms of the GNU Lesser General Public License as published by
// the Free Software Foundation, either version 3 of the License, or
// (at your option) any later version.
//
// The go-ethereum library is distributed in the hope that it will be useful,
// but WITHOUT ANY WARRANTY; without even the implied warranty of
// MERCHANTABILITY or FITNESS FOR A PARTICULAR PURPOSE. See the
// GNU Lesser General Public License for more details.
//
// You should have received a copy of the GNU Lesser General Public License
// along with the go-ethereum library. If not, see <http://www.gnu.org/licenses/>.

package vm

import (
	"math/big"

	"github.com/ethereum/go-ethereum/common"
	"github.com/ethereum/go-ethereum/core/types"
	"github.com/ethereum/go-ethereum/params"
)

// StateDB is an EVM database for full state querying.
type StateDB interface {
	CreateAccount(common.Address)

	SubBalance(common.Address, *big.Int)
	AddBalance(common.Address, *big.Int)
	GetBalance(common.Address) *big.Int
	ExpectBalanceBurn(*big.Int)

	GetNonce(common.Address) uint64
	SetNonce(common.Address, uint64)

	GetCodeHash(common.Address) common.Hash
	GetCode(common.Address) []byte
	SetCode(common.Address, []byte)
	GetCodeSize(common.Address) int

	AddRefund(uint64)
	SubRefund(uint64)
	GetRefund() uint64

	GetCommittedState(common.Address, common.Hash) common.Hash
	GetState(common.Address, common.Hash) common.Hash
	SetState(common.Address, common.Hash, common.Hash)

	GetTransientState(addr common.Address, key common.Hash) common.Hash
	SetTransientState(addr common.Address, key, value common.Hash)

<<<<<<< HEAD
	Suicide(common.Address) bool
	HasSuicided(common.Address) bool
	GetSuicides() []common.Address
=======
	SelfDestruct(common.Address)
	HasSelfDestructed(common.Address) bool
>>>>>>> d233b6b2

	// Exist reports whether the given account exists in state.
	// Notably this should also return true for self-destructed accounts.
	Exist(common.Address) bool
	// Empty returns whether the given account is empty. Empty
	// is defined according to EIP161 (balance = nonce = code = 0).
	Empty(common.Address) bool

	AddressInAccessList(addr common.Address) bool
	SlotInAccessList(addr common.Address, slot common.Hash) (addressOk bool, slotOk bool)
	// AddAddressToAccessList adds the given address to the access list. This operation is safe to perform
	// even if the feature/fork is not active yet
	AddAddressToAccessList(addr common.Address)
	// AddSlotToAccessList adds the given (address,slot) to the access list. This operation is safe to perform
	// even if the feature/fork is not active yet
	AddSlotToAccessList(addr common.Address, slot common.Hash)
	Prepare(rules params.Rules, sender, coinbase common.Address, dest *common.Address, precompiles []common.Address, txAccesses types.AccessList)

	RevertToSnapshot(int)
	Snapshot() int

	AddLog(*types.Log)
	AddPreimage(common.Hash, []byte)

	GetCurrentTxLogs() []*types.Log
}

// CallContext provides a basic interface for the EVM calling conventions. The EVM
// depends on this context being implemented for doing subcalls and initialising new EVM contracts.
type CallContext interface {
	// Call calls another contract.
	Call(env *EVM, me ContractRef, addr common.Address, data []byte, gas, value *big.Int) ([]byte, error)
	// CallCode takes another contracts code and execute within our own context
	CallCode(env *EVM, me ContractRef, addr common.Address, data []byte, gas, value *big.Int) ([]byte, error)
	// DelegateCall is same as CallCode except sender and value is propagated from parent to child scope
	DelegateCall(env *EVM, me ContractRef, addr common.Address, data []byte, gas *big.Int) ([]byte, error)
	// Create creates a new contract
	Create(env *EVM, me ContractRef, data []byte, gas, value *big.Int) ([]byte, common.Address, error)
}<|MERGE_RESOLUTION|>--- conflicted
+++ resolved
@@ -52,14 +52,9 @@
 	GetTransientState(addr common.Address, key common.Hash) common.Hash
 	SetTransientState(addr common.Address, key, value common.Hash)
 
-<<<<<<< HEAD
-	Suicide(common.Address) bool
-	HasSuicided(common.Address) bool
-	GetSuicides() []common.Address
-=======
 	SelfDestruct(common.Address)
 	HasSelfDestructed(common.Address) bool
->>>>>>> d233b6b2
+	GetSelfDestructs() []common.Address
 
 	// Exist reports whether the given account exists in state.
 	// Notably this should also return true for self-destructed accounts.
