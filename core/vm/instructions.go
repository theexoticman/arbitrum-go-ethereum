--- conflicted
+++ resolved
@@ -289,11 +289,9 @@
 
 	slot := scope.Stack.peek()
 	address := common.Address(slot.Bytes20())
-<<<<<<< HEAD
-	slot.Set(interpreter.evm.StateDB.GetBalance(address))
-=======
-	slot.SetFromBig(interpreter.evm.ExecutionDB.GetBalance(address))
->>>>>>> d041e127
+
+	slot.Set(interpreter.evm.ExecutionDB.GetBalance(address))
+
 	return nil, nil
 }
 
@@ -309,15 +307,8 @@
 	return nil, nil
 }
 
-<<<<<<< HEAD
-func opCallValue(pc *uint64, interpreter *EVMInterpreter, scope *ScopeContext) ([]byte, error) {
+func opCallValue(pc *uint64, interpreter *EVMInterpreter, scope *ScopeContext, activateSnapshotting bool) ([]byte, error) {
 	scope.Stack.push(scope.Contract.value)
-=======
-func opCallValue(pc *uint64, interpreter *EVMInterpreter, scope *ScopeContext, activateSnapshotting bool) ([]byte, error) {
-
-	v, _ := uint256.FromBig(scope.Contract.value)
-	scope.Stack.push(v)
->>>>>>> d041e127
 	return nil, nil
 }
 
@@ -394,16 +385,9 @@
 	return nil, nil
 }
 
-<<<<<<< HEAD
-func opCodeSize(pc *uint64, interpreter *EVMInterpreter, scope *ScopeContext) ([]byte, error) {
+func opCodeSize(pc *uint64, interpreter *EVMInterpreter, scope *ScopeContext, activateSnapshotting bool) ([]byte, error) {
 	scope.Stack.push(new(uint256.Int).SetUint64(uint64(len(scope.Contract.Code))))
-=======
-func opCodeSize(pc *uint64, interpreter *EVMInterpreter, scope *ScopeContext, activateSnapshotting bool) ([]byte, error) {
-
-	l := new(uint256.Int)
-	l.SetUint64(uint64(len(scope.Contract.Code)))
-	scope.Stack.push(l)
->>>>>>> d041e127
+
 	return nil, nil
 }
 
@@ -673,11 +657,8 @@
 
 	scope.Contract.UseGas(gas)
 
-<<<<<<< HEAD
-	res, addr, returnGas, suberr := interpreter.evm.Create(scope.Contract, input, gas, &value)
-=======
-	res, addr, returnGas, suberr := interpreter.evm.Create(scope.Contract, input, gas, bigVal, activateSnapshotting)
->>>>>>> d041e127
+	res, addr, returnGas, suberr := interpreter.evm.Create(scope.Contract, input, gas, &value, activateSnapshotting)
+
 	// Push item on the stack based on the returned error. If the ruleset is
 	// homestead we must check for CodeStoreOutOfGasError (homestead only
 	// rule) and treat as an error, if the ruleset is frontier we must
@@ -718,11 +699,8 @@
 	// reuse size int for stackvalue
 	stackvalue := size
 	res, addr, returnGas, suberr := interpreter.evm.Create2(scope.Contract, input, gas,
-<<<<<<< HEAD
-		&endowment, &salt)
-=======
-		bigEndowment, &salt, activateSnapshotting)
->>>>>>> d041e127
+		&endowment, &salt, activateSnapshotting)
+
 	// Push item on the stack based on the returned error.
 	if suberr != nil {
 		stackvalue.Clear()
@@ -758,12 +736,8 @@
 	if !value.IsZero() {
 		gas += params.CallStipend
 	}
-<<<<<<< HEAD
-	ret, returnGas, err := interpreter.evm.Call(scope.Contract, toAddr, args, gas, &value)
-=======
-
-	ret, returnGas, err := interpreter.evm.Call(scope.Contract, toAddr, args, gas, bigVal, activateSnapshotting)
->>>>>>> d041e127
+
+	ret, returnGas, err := interpreter.evm.Call(scope.Contract, toAddr, args, gas, &value, activateSnapshotting)
 
 	if err != nil {
 		temp.Clear()
@@ -797,11 +771,8 @@
 		gas += params.CallStipend
 	}
 
-<<<<<<< HEAD
-	ret, returnGas, err := interpreter.evm.CallCode(scope.Contract, toAddr, args, gas, &value)
-=======
-	ret, returnGas, err := interpreter.evm.CallCode(scope.Contract, toAddr, args, gas, bigVal, activateSnapshotting)
->>>>>>> d041e127
+	ret, returnGas, err := interpreter.evm.CallCode(scope.Contract, toAddr, args, gas, &value, activateSnapshotting)
+
 	if err != nil {
 		temp.Clear()
 	} else {
@@ -905,20 +876,13 @@
 		return nil, ErrWriteProtection
 	}
 	beneficiary := scope.Stack.pop()
-<<<<<<< HEAD
-	balance := interpreter.evm.StateDB.GetBalance(scope.Contract.Address())
-	interpreter.evm.StateDB.AddBalance(beneficiary.Bytes20(), balance)
-	interpreter.evm.StateDB.SelfDestruct(scope.Contract.Address())
-	if beneficiary.Bytes20() == scope.Contract.Address() {
-		// Arbitrum: calling selfdestruct(this) burns the balance
-		interpreter.evm.StateDB.ExpectBalanceBurn(balance.ToBig())
-	}
-=======
 	balance := interpreter.evm.ExecutionDB.GetBalance(scope.Contract.Address())
 	interpreter.evm.ExecutionDB.AddBalance(beneficiary.Bytes20(), balance)
 	interpreter.evm.ExecutionDB.SelfDestruct(scope.Contract.Address())
-
->>>>>>> d041e127
+	if beneficiary.Bytes20() == scope.Contract.Address() {
+		// Arbitrum: calling selfdestruct(this) burns the balance
+		interpreter.evm.ExecutionDB.ExpectBalanceBurn(balance.ToBig())
+	}
 	if tracer := interpreter.evm.Config.Tracer; tracer != nil {
 		tracer.CaptureEnter(SELFDESTRUCT, scope.Contract.Address(), beneficiary.Bytes20(), []byte{}, 0, balance.ToBig())
 		tracer.CaptureExit([]byte{}, 0, nil)
