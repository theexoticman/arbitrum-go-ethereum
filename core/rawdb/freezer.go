// Copyright 2019 The go-ethereum Authors
// This file is part of the go-ethereum library.
//
// The go-ethereum library is free software: you can redistribute it and/or modify
// it under the terms of the GNU Lesser General Public License as published by
// the Free Software Foundation, either version 3 of the License, or
// (at your option) any later version.
//
// The go-ethereum library is distributed in the hope that it will be useful,
// but WITHOUT ANY WARRANTY; without even the implied warranty of
// MERCHANTABILITY or FITNESS FOR A PARTICULAR PURPOSE. See the
// GNU Lesser General Public License for more details.
//
// You should have received a copy of the GNU Lesser General Public License
// along with the go-ethereum library. If not, see <http://www.gnu.org/licenses/>.

package rawdb

import (
	"errors"
	"fmt"
	"math"
	"os"
	"path/filepath"
	"sync"
	"sync/atomic"
	"time"

	"github.com/ethereum/go-ethereum/common"
	"github.com/ethereum/go-ethereum/ethdb"
	"github.com/ethereum/go-ethereum/log"
	"github.com/ethereum/go-ethereum/metrics"
<<<<<<< HEAD
	"github.com/ethereum/go-ethereum/params"
=======
	"github.com/prometheus/tsdb/fileutil"
>>>>>>> 23bee162
)

var (
	// errReadOnly is returned if the freezer is opened in read only mode. All the
	// mutations are disallowed.
	errReadOnly = errors.New("read only")

	// errUnknownTable is returned if the user attempts to read from a table that is
	// not tracked by the freezer.
	errUnknownTable = errors.New("unknown table")

	// errOutOrderInsertion is returned if the user attempts to inject out-of-order
	// binary blobs into the freezer.
	errOutOrderInsertion = errors.New("the append operation is out-order")

	// errSymlinkDatadir is returned if the ancient directory specified by user
	// is a symbolic link.
	errSymlinkDatadir = errors.New("symbolic link datadir is not supported")
)

// freezerTableSize defines the maximum size of freezer data files.
const freezerTableSize = 2 * 1000 * 1000 * 1000

// Freezer is a memory mapped append-only database to store immutable ordered
// data into flat files:
//
// - The append-only nature ensures that disk writes are minimized.
// - The memory mapping ensures we can max out system memory for caching without
//   reserving it for go-ethereum. This would also reduce the memory requirements
//   of Geth, and thus also GC overhead.
type Freezer struct {
	// WARNING: The `frozen` and `tail` fields are accessed atomically. On 32 bit platforms, only
	// 64-bit aligned fields can be atomic. The struct is guaranteed to be so aligned,
	// so take advantage of that (https://golang.org/pkg/sync/atomic/#pkg-note-BUG).
	frozen uint64 // Number of blocks already frozen
	tail   uint64 // Number of the first stored item in the freezer

	datadir string // Path of root directory of ancient store

	// This lock synchronizes writers and the truncate operation, as well as
	// the "atomic" (batched) read operations.
	writeLock  sync.RWMutex
	writeBatch *freezerBatch

	readonly     bool
	tables       map[string]*freezerTable // Data tables for storing everything
<<<<<<< HEAD
	instanceLock Releaser                 // File-system lock to prevent double opens

	trigger chan chan struct{} // Manual blocking freeze trigger, test determinism

	quit      chan struct{}
	wg        sync.WaitGroup
	closeOnce sync.Once
=======
	instanceLock fileutil.Releaser        // File-system lock to prevent double opens
	closeOnce    sync.Once
>>>>>>> 23bee162
}

// NewFreezer creates a freezer instance for maintaining immutable ordered
// data according to the given parameters.
//
// The 'tables' argument defines the data tables. If the value of a map
// entry is true, snappy compression is disabled for the table.
func NewFreezer(datadir string, namespace string, readonly bool, maxTableSize uint32, tables map[string]bool) (*Freezer, error) {
	// Create the initial freezer object
	var (
		readMeter  = metrics.NewRegisteredMeter(namespace+"ancient/read", nil)
		writeMeter = metrics.NewRegisteredMeter(namespace+"ancient/write", nil)
		sizeGauge  = metrics.NewRegisteredGauge(namespace+"ancient/size", nil)
	)
	// Ensure the datadir is not a symbolic link if it exists.
	if info, err := os.Lstat(datadir); !os.IsNotExist(err) {
		if info.Mode()&os.ModeSymlink != 0 {
			log.Warn("Symbolic link ancient database is not supported", "path", datadir)
			return nil, errSymlinkDatadir
		}
	}
	// Leveldb uses LOCK as the filelock filename. To prevent the
	// name collision, we use FLOCK as the lock name.
	lock, _, err := Flock(filepath.Join(datadir, "FLOCK"))
	if err != nil {
		return nil, err
	}
	// Open all the supported data tables
	freezer := &Freezer{
		readonly:     readonly,
		tables:       make(map[string]*freezerTable),
		instanceLock: lock,
		datadir:      datadir,
	}

	// Create the tables.
	for name, disableSnappy := range tables {
		table, err := newTable(datadir, name, readMeter, writeMeter, sizeGauge, maxTableSize, disableSnappy, readonly)
		if err != nil {
			for _, table := range freezer.tables {
				table.Close()
			}
			lock.Release()
			return nil, err
		}
		freezer.tables[name] = table
	}

	if freezer.readonly {
		// In readonly mode only validate, don't truncate.
		// validate also sets `freezer.frozen`.
		err = freezer.validate()
	} else {
		// Truncate all tables to common length.
		err = freezer.repair()
	}
	if err != nil {
		for _, table := range freezer.tables {
			table.Close()
		}
		lock.Release()
		return nil, err
	}

	// Create the write batch.
	freezer.writeBatch = newFreezerBatch(freezer)

	log.Info("Opened ancient database", "database", datadir, "readonly", readonly)
	return freezer, nil
}

// Close terminates the chain freezer, unmapping all the data files.
func (f *Freezer) Close() error {
	f.writeLock.Lock()
	defer f.writeLock.Unlock()

	var errs []error
	f.closeOnce.Do(func() {
		for _, table := range f.tables {
			if err := table.Close(); err != nil {
				errs = append(errs, err)
			}
		}
		if err := f.instanceLock.Release(); err != nil {
			errs = append(errs, err)
		}
	})
	if errs != nil {
		return fmt.Errorf("%v", errs)
	}
	return nil
}

// HasAncient returns an indicator whether the specified ancient data exists
// in the freezer.
func (f *Freezer) HasAncient(kind string, number uint64) (bool, error) {
	if table := f.tables[kind]; table != nil {
		return table.has(number), nil
	}
	return false, nil
}

// Ancient retrieves an ancient binary blob from the append-only immutable files.
func (f *Freezer) Ancient(kind string, number uint64) ([]byte, error) {
	if table := f.tables[kind]; table != nil {
		return table.Retrieve(number)
	}
	return nil, errUnknownTable
}

// AncientRange retrieves multiple items in sequence, starting from the index 'start'.
// It will return
//  - at most 'max' items,
//  - at least 1 item (even if exceeding the maxByteSize), but will otherwise
//   return as many items as fit into maxByteSize.
func (f *Freezer) AncientRange(kind string, start, count, maxBytes uint64) ([][]byte, error) {
	if table := f.tables[kind]; table != nil {
		return table.RetrieveItems(start, count, maxBytes)
	}
	return nil, errUnknownTable
}

// Ancients returns the length of the frozen items.
func (f *Freezer) Ancients() (uint64, error) {
	return atomic.LoadUint64(&f.frozen), nil
}

// Tail returns the number of first stored item in the freezer.
func (f *Freezer) Tail() (uint64, error) {
	return atomic.LoadUint64(&f.tail), nil
}

// AncientSize returns the ancient size of the specified category.
func (f *Freezer) AncientSize(kind string) (uint64, error) {
	// This needs the write lock to avoid data races on table fields.
	// Speed doesn't matter here, AncientSize is for debugging.
	f.writeLock.RLock()
	defer f.writeLock.RUnlock()

	if table := f.tables[kind]; table != nil {
		return table.size()
	}
	return 0, errUnknownTable
}

// ReadAncients runs the given read operation while ensuring that no writes take place
// on the underlying freezer.
func (f *Freezer) ReadAncients(fn func(ethdb.AncientReaderOp) error) (err error) {
	f.writeLock.RLock()
	defer f.writeLock.RUnlock()

	return fn(f)
}

// ModifyAncients runs the given write operation.
func (f *Freezer) ModifyAncients(fn func(ethdb.AncientWriteOp) error) (writeSize int64, err error) {
	if f.readonly {
		return 0, errReadOnly
	}
	f.writeLock.Lock()
	defer f.writeLock.Unlock()

	// Roll back all tables to the starting position in case of error.
	prevItem := atomic.LoadUint64(&f.frozen)
	defer func() {
		if err != nil {
			// The write operation has failed. Go back to the previous item position.
			for name, table := range f.tables {
				err := table.truncateHead(prevItem)
				if err != nil {
					log.Error("Freezer table roll-back failed", "table", name, "index", prevItem, "err", err)
				}
			}
		}
	}()

	f.writeBatch.reset()
	if err := fn(f.writeBatch); err != nil {
		return 0, err
	}
	item, writeSize, err := f.writeBatch.commit()
	if err != nil {
		return 0, err
	}
	atomic.StoreUint64(&f.frozen, item)
	return writeSize, nil
}

// TruncateHead discards any recent data above the provided threshold number.
func (f *Freezer) TruncateHead(items uint64) error {
	if f.readonly {
		return errReadOnly
	}
	f.writeLock.Lock()
	defer f.writeLock.Unlock()

	if atomic.LoadUint64(&f.frozen) <= items {
		return nil
	}
	for _, table := range f.tables {
		if err := table.truncateHead(items); err != nil {
			return err
		}
	}
	atomic.StoreUint64(&f.frozen, items)
	return nil
}

// TruncateTail discards any recent data below the provided threshold number.
func (f *Freezer) TruncateTail(tail uint64) error {
	if f.readonly {
		return errReadOnly
	}
	f.writeLock.Lock()
	defer f.writeLock.Unlock()

	if atomic.LoadUint64(&f.tail) >= tail {
		return nil
	}
	for _, table := range f.tables {
		if err := table.truncateTail(tail); err != nil {
			return err
		}
	}
	atomic.StoreUint64(&f.tail, tail)
	return nil
}

// Sync flushes all data tables to disk.
func (f *Freezer) Sync() error {
	var errs []error
	for _, table := range f.tables {
		if err := table.Sync(); err != nil {
			errs = append(errs, err)
		}
	}
	if errs != nil {
		return fmt.Errorf("%v", errs)
	}
	return nil
}

// validate checks that every table has the same length.
// Used instead of `repair` in readonly mode.
func (f *Freezer) validate() error {
	if len(f.tables) == 0 {
		return nil
	}
	var (
		length uint64
		name   string
	)
	// Hack to get length of any table
	for kind, table := range f.tables {
		length = atomic.LoadUint64(&table.items)
		name = kind
		break
	}
	// Now check every table against that length
	for kind, table := range f.tables {
		items := atomic.LoadUint64(&table.items)
		if length != items {
			return fmt.Errorf("freezer tables %s and %s have differing lengths: %d != %d", kind, name, items, length)
		}
	}
	atomic.StoreUint64(&f.frozen, length)
	return nil
}

// repair truncates all data tables to the same length.
func (f *Freezer) repair() error {
	var (
		head = uint64(math.MaxUint64)
		tail = uint64(0)
	)
	for _, table := range f.tables {
		items := atomic.LoadUint64(&table.items)
		if head > items {
			head = items
		}
		hidden := atomic.LoadUint64(&table.itemHidden)
		if hidden > tail {
			tail = hidden
		}
	}
	for _, table := range f.tables {
		if err := table.truncateHead(head); err != nil {
			return err
		}
		if err := table.truncateTail(tail); err != nil {
			return err
		}
	}
	atomic.StoreUint64(&f.frozen, head)
	atomic.StoreUint64(&f.tail, tail)
	return nil
}

// convertLegacyFn takes a raw freezer entry in an older format and
// returns it in the new format.
type convertLegacyFn = func([]byte) ([]byte, error)

// MigrateTable processes the entries in a given table in sequence
// converting them to a new format if they're of an old format.
func (f *Freezer) MigrateTable(kind string, convert convertLegacyFn) error {
	if f.readonly {
		return errReadOnly
	}
	f.writeLock.Lock()
	defer f.writeLock.Unlock()

	table, ok := f.tables[kind]
	if !ok {
		return errUnknownTable
	}
	// forEach iterates every entry in the table serially and in order, calling `fn`
	// with the item as argument. If `fn` returns an error the iteration stops
	// and that error will be returned.
	forEach := func(t *freezerTable, offset uint64, fn func(uint64, []byte) error) error {
		var (
			items     = atomic.LoadUint64(&t.items)
			batchSize = uint64(1024)
			maxBytes  = uint64(1024 * 1024)
		)
		for i := offset; i < items; {
			if i+batchSize > items {
				batchSize = items - i
			}
			data, err := t.RetrieveItems(i, batchSize, maxBytes)
			if err != nil {
				return err
			}
			for j, item := range data {
				if err := fn(i+uint64(j), item); err != nil {
					return err
				}
			}
			i += uint64(len(data))
		}
		return nil
	}
	// TODO(s1na): This is a sanity-check since as of now no process does tail-deletion. But the migration
	// process assumes no deletion at tail and needs to be modified to account for that.
	if table.itemOffset > 0 || table.itemHidden > 0 {
		return fmt.Errorf("migration not supported for tail-deleted freezers")
	}
	ancientsPath := filepath.Dir(table.index.Name())
	// Set up new dir for the migrated table, the content of which
	// we'll at the end move over to the ancients dir.
	migrationPath := filepath.Join(ancientsPath, "migration")
	newTable, err := NewFreezerTable(migrationPath, kind, table.noCompression, false)
	if err != nil {
		return err
	}
	var (
		batch  = newTable.newBatch()
		out    []byte
		start  = time.Now()
		logged = time.Now()
		offset = newTable.items
	)
	if offset > 0 {
		log.Info("found previous migration attempt", "migrated", offset)
	}
	// Iterate through entries and transform them
	if err := forEach(table, offset, func(i uint64, blob []byte) error {
		if i%10000 == 0 && time.Since(logged) > 16*time.Second {
			log.Info("Processing legacy elements", "count", i, "elapsed", common.PrettyDuration(time.Since(start)))
			logged = time.Now()
		}
		out, err = convert(blob)
		if err != nil {
			return err
		}
		if err := batch.AppendRaw(i, out); err != nil {
			return err
		}
		return nil
	}); err != nil {
		return err
	}
	if err := batch.commit(); err != nil {
		return err
	}
	log.Info("Replacing old table files with migrated ones", "elapsed", common.PrettyDuration(time.Since(start)))
	// Release and delete old table files. Note this won't
	// delete the index file.
	table.releaseFilesAfter(0, true)

	if err := newTable.Close(); err != nil {
		return err
	}
	files, err := os.ReadDir(migrationPath)
	if err != nil {
		return err
	}
	// Move migrated files to ancients dir.
	for _, f := range files {
		// This will replace the old index file as a side-effect.
		if err := os.Rename(filepath.Join(migrationPath, f.Name()), filepath.Join(ancientsPath, f.Name())); err != nil {
			return err
		}
	}
	// Delete by now empty dir.
	if err := os.Remove(migrationPath); err != nil {
		return err
	}

	return nil
}

// AncientDatadir returns the root directory path of the ancient store.
func (f *Freezer) AncientDatadir() (string, error) {
	return f.datadir, nil
}<|MERGE_RESOLUTION|>--- conflicted
+++ resolved
@@ -30,11 +30,6 @@
 	"github.com/ethereum/go-ethereum/ethdb"
 	"github.com/ethereum/go-ethereum/log"
 	"github.com/ethereum/go-ethereum/metrics"
-<<<<<<< HEAD
-	"github.com/ethereum/go-ethereum/params"
-=======
-	"github.com/prometheus/tsdb/fileutil"
->>>>>>> 23bee162
 )
 
 var (
@@ -81,18 +76,8 @@
 
 	readonly     bool
 	tables       map[string]*freezerTable // Data tables for storing everything
-<<<<<<< HEAD
 	instanceLock Releaser                 // File-system lock to prevent double opens
-
-	trigger chan chan struct{} // Manual blocking freeze trigger, test determinism
-
-	quit      chan struct{}
-	wg        sync.WaitGroup
-	closeOnce sync.Once
-=======
-	instanceLock fileutil.Releaser        // File-system lock to prevent double opens
 	closeOnce    sync.Once
->>>>>>> 23bee162
 }
 
 // NewFreezer creates a freezer instance for maintaining immutable ordered
