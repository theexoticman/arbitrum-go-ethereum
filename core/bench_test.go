// Copyright 2015 The go-ethereum Authors
// This file is part of the go-ethereum library.
//
// The go-ethereum library is free software: you can redistribute it and/or modify
// it under the terms of the GNU Lesser General Public License as published by
// the Free Software Foundation, either version 3 of the License, or
// (at your option) any later version.
//
// The go-ethereum library is distributed in the hope that it will be useful,
// but WITHOUT ANY WARRANTY; without even the implied warranty of
// MERCHANTABILITY or FITNESS FOR A PARTICULAR PURPOSE. See the
// GNU Lesser General Public License for more details.
//
// You should have received a copy of the GNU Lesser General Public License
// along with the go-ethereum library. If not, see <http://www.gnu.org/licenses/>.

package core

import (
	"crypto/ecdsa"
	"math/big"
	"testing"

	"github.com/ethereum/go-ethereum/common"
	"github.com/ethereum/go-ethereum/common/math"
	"github.com/ethereum/go-ethereum/consensus/ethash"
	"github.com/ethereum/go-ethereum/core/rawdb"
	"github.com/ethereum/go-ethereum/core/types"
	"github.com/ethereum/go-ethereum/core/vm"
	"github.com/ethereum/go-ethereum/crypto"
	"github.com/ethereum/go-ethereum/ethdb"
	"github.com/ethereum/go-ethereum/params"
)

func BenchmarkInsertChain_empty_memdb(b *testing.B) {
	benchInsertChain(b, false, nil)
}
func BenchmarkInsertChain_empty_diskdb(b *testing.B) {
	benchInsertChain(b, true, nil)
}
func BenchmarkInsertChain_valueTx_memdb(b *testing.B) {
	benchInsertChain(b, false, genValueTx(0))
}
func BenchmarkInsertChain_valueTx_diskdb(b *testing.B) {
	benchInsertChain(b, true, genValueTx(0))
}
func BenchmarkInsertChain_valueTx_100kB_memdb(b *testing.B) {
	benchInsertChain(b, false, genValueTx(100*1024))
}
func BenchmarkInsertChain_valueTx_100kB_diskdb(b *testing.B) {
	benchInsertChain(b, true, genValueTx(100*1024))
}
func BenchmarkInsertChain_uncles_memdb(b *testing.B) {
	benchInsertChain(b, false, genUncles)
}
func BenchmarkInsertChain_uncles_diskdb(b *testing.B) {
	benchInsertChain(b, true, genUncles)
}
func BenchmarkInsertChain_ring200_memdb(b *testing.B) {
	benchInsertChain(b, false, genTxRing(200))
}
func BenchmarkInsertChain_ring200_diskdb(b *testing.B) {
	benchInsertChain(b, true, genTxRing(200))
}
func BenchmarkInsertChain_ring1000_memdb(b *testing.B) {
	benchInsertChain(b, false, genTxRing(1000))
}
func BenchmarkInsertChain_ring1000_diskdb(b *testing.B) {
	benchInsertChain(b, true, genTxRing(1000))
}

var (
	// This is the content of the genesis block used by the benchmarks.
	benchRootKey, _ = crypto.HexToECDSA("b71c71a67e1177ad4e901695e1b4b9ee17ae16c6668d313eac2f96dbcda3f291")
	benchRootAddr   = crypto.PubkeyToAddress(benchRootKey.PublicKey)
	benchRootFunds  = math.BigPow(2, 200)
)

// genValueTx returns a block generator that includes a single
// value-transfer transaction with n bytes of extra data in each
// block.
func genValueTx(nbytes int) func(int, *BlockGen) {
	return func(i int, gen *BlockGen) {
		toaddr := common.Address{}
		data := make([]byte, nbytes)
		gas, _ := IntrinsicGas(data, nil, false, false, false, false)
		signer := gen.Signer()
		gasPrice := big.NewInt(0)
		if gen.header.BaseFee != nil {
			gasPrice = gen.header.BaseFee
		}
		tx, _ := types.SignNewTx(benchRootKey, signer, &types.LegacyTx{
			Nonce:    gen.TxNonce(benchRootAddr),
			To:       &toaddr,
			Value:    big.NewInt(1),
			Gas:      gas,
			Data:     data,
			GasPrice: gasPrice,
		})
		gen.AddTx(tx)
	}
}

var (
	ringKeys  = make([]*ecdsa.PrivateKey, 1000)
	ringAddrs = make([]common.Address, len(ringKeys))
)

func init() {
	ringKeys[0] = benchRootKey
	ringAddrs[0] = benchRootAddr
	for i := 1; i < len(ringKeys); i++ {
		ringKeys[i], _ = crypto.GenerateKey()
		ringAddrs[i] = crypto.PubkeyToAddress(ringKeys[i].PublicKey)
	}
}

// genTxRing returns a block generator that sends ether in a ring
// among n accounts. This is creates n entries in the state database
// and fills the blocks with many small transactions.
func genTxRing(naccounts int) func(int, *BlockGen) {
	from := 0
	availableFunds := new(big.Int).Set(benchRootFunds)
	return func(i int, gen *BlockGen) {
		block := gen.PrevBlock(i - 1)
		gas := block.GasLimit()
		gasPrice := big.NewInt(0)
		if gen.header.BaseFee != nil {
			gasPrice = gen.header.BaseFee
		}
		signer := gen.Signer()
		for {
			gas -= params.TxGas
			if gas < params.TxGas {
				break
			}
			to := (from + 1) % naccounts
			burn := new(big.Int).SetUint64(params.TxGas)
			burn.Mul(burn, gen.header.BaseFee)
			availableFunds.Sub(availableFunds, burn)
			if availableFunds.Cmp(big.NewInt(1)) < 0 {
				panic("not enough funds")
			}
			tx, err := types.SignNewTx(ringKeys[from], signer,
				&types.LegacyTx{
					Nonce:    gen.TxNonce(ringAddrs[from]),
					To:       &ringAddrs[to],
					Value:    availableFunds,
					Gas:      params.TxGas,
					GasPrice: gasPrice,
				})
			if err != nil {
				panic(err)
			}
			gen.AddTx(tx)
			from = to
		}
	}
}

// genUncles generates blocks with two uncle headers.
func genUncles(i int, gen *BlockGen) {
	if i >= 7 {
		b2 := gen.PrevBlock(i - 6).Header()
		b2.Extra = []byte("foo")
		gen.AddUncle(b2)
		b3 := gen.PrevBlock(i - 6).Header()
		b3.Extra = []byte("bar")
		gen.AddUncle(b3)
	}
}

func benchInsertChain(b *testing.B, disk bool, gen func(int, *BlockGen)) {
	// Create the database in memory or in a temporary directory.
	var db ethdb.Database
	var err error
	if !disk {
		db = rawdb.NewMemoryDatabase()
	} else {
		dir := b.TempDir()
		db, err = rawdb.NewLevelDBDatabase(dir, 128, 128, "", false)
		if err != nil {
			b.Fatalf("cannot create temporary database: %v", err)
		}
		defer db.Close()
	}

	// Generate a chain of b.N blocks using the supplied block
	// generator function.
	gspec := &Genesis{
		Config: params.TestChainConfig,
		Alloc:  GenesisAlloc{benchRootAddr: {Balance: benchRootFunds}},
	}
	_, chain, _ := GenerateChainWithGenesis(gspec, ethash.NewFaker(), b.N, gen)

	// Time the insertion of the new chain.
	// State and blocks are stored in the same DB.
	chainman, _ := NewBlockChain(db, nil, nil, gspec, nil, ethash.NewFaker(), vm.Config{}, nil, nil)
	defer chainman.Stop()
	b.ReportAllocs()
	b.ResetTimer()
	if i, err := chainman.InsertChain(chain); err != nil {
		b.Fatalf("insert error (block %d): %v\n", i, err)
	}
}

func BenchmarkChainRead_header_10k(b *testing.B) {
	benchReadChain(b, false, 10000)
}
func BenchmarkChainRead_full_10k(b *testing.B) {
	benchReadChain(b, true, 10000)
}
func BenchmarkChainRead_header_100k(b *testing.B) {
	benchReadChain(b, false, 100000)
}
func BenchmarkChainRead_full_100k(b *testing.B) {
	benchReadChain(b, true, 100000)
}
func BenchmarkChainRead_header_500k(b *testing.B) {
	benchReadChain(b, false, 500000)
}
func BenchmarkChainRead_full_500k(b *testing.B) {
	benchReadChain(b, true, 500000)
}
func BenchmarkChainWrite_header_10k(b *testing.B) {
	benchWriteChain(b, false, 10000)
}
func BenchmarkChainWrite_full_10k(b *testing.B) {
	benchWriteChain(b, true, 10000)
}
func BenchmarkChainWrite_header_100k(b *testing.B) {
	benchWriteChain(b, false, 100000)
}
func BenchmarkChainWrite_full_100k(b *testing.B) {
	benchWriteChain(b, true, 100000)
}
func BenchmarkChainWrite_header_500k(b *testing.B) {
	benchWriteChain(b, false, 500000)
}
func BenchmarkChainWrite_full_500k(b *testing.B) {
	benchWriteChain(b, true, 500000)
}

// makeChainForBench writes a given number of headers or empty blocks/receipts
// into a database.
func makeChainForBench(db ethdb.Database, genesis *Genesis, full bool, count uint64) {
	var hash common.Hash
	for n := uint64(0); n < count; n++ {
		header := &types.Header{
			Coinbase:    common.Address{},
			Number:      big.NewInt(int64(n)),
			ParentHash:  hash,
			Difficulty:  big.NewInt(1),
			UncleHash:   types.EmptyUncleHash,
			TxHash:      types.EmptyTxsHash,
			ReceiptHash: types.EmptyReceiptsHash,
		}
		if n == 0 {
			header = genesis.ToBlock().Header()
		}
		hash = header.Hash()

		rawdb.WriteHeader(db, header)
		rawdb.WriteCanonicalHash(db, hash, n)
		rawdb.WriteTd(db, hash, n, big.NewInt(int64(n+1)))

		if n == 0 {
			rawdb.WriteChainConfig(db, hash, genesis.Config)
		}
		rawdb.WriteHeadHeaderHash(db, hash)

		if full || n == 0 {
			block := types.NewBlockWithHeader(header)
			rawdb.WriteBody(db, hash, n, block.Body())
			rawdb.WriteReceipts(db, hash, n, nil)
			rawdb.WriteHeadBlockHash(db, hash)
		}
	}
}

func benchWriteChain(b *testing.B, full bool, count uint64) {
	genesis := &Genesis{Config: params.AllEthashProtocolChanges}
	for i := 0; i < b.N; i++ {
		dir := b.TempDir()
		db, err := rawdb.NewLevelDBDatabase(dir, 128, 1024, "", false)
		if err != nil {
			b.Fatalf("error opening database at %v: %v", dir, err)
		}
		makeChainForBench(db, genesis, full, count)
		db.Close()
	}
}

func benchReadChain(b *testing.B, full bool, count uint64) {
	dir := b.TempDir()

	db, err := rawdb.NewLevelDBDatabase(dir, 128, 1024, "", false)
	if err != nil {
		b.Fatalf("error opening database at %v: %v", dir, err)
	}
	genesis := &Genesis{Config: params.AllEthashProtocolChanges}
	makeChainForBench(db, genesis, full, count)
	db.Close()
	cacheConfig := *defaultCacheConfig
	cacheConfig.TrieDirtyDisabled = true

	b.ReportAllocs()
	b.ResetTimer()

	for i := 0; i < b.N; i++ {
		db, err := rawdb.NewLevelDBDatabase(dir, 128, 1024, "", false)
		if err != nil {
			b.Fatalf("error opening database at %v: %v", dir, err)
		}
<<<<<<< HEAD
		chain, err := NewBlockChain(db, &cacheConfig, nil, nil, nil, ethash.NewFaker(), vm.Config{}, nil, nil)
=======
		chain, err := NewBlockChain(db, &cacheConfig, genesis, nil, ethash.NewFaker(), vm.Config{}, nil, nil)
>>>>>>> 8f7eb9cc
		if err != nil {
			b.Fatalf("error creating chain: %v", err)
		}

		for n := uint64(0); n < count; n++ {
			header := chain.GetHeaderByNumber(n)
			if full {
				hash := header.Hash()
				rawdb.ReadBody(db, hash, n)
				rawdb.ReadReceipts(db, hash, n, header.Time, chain.Config())
			}
		}
		chain.Stop()
		db.Close()
	}
}<|MERGE_RESOLUTION|>--- conflicted
+++ resolved
@@ -312,11 +312,7 @@
 		if err != nil {
 			b.Fatalf("error opening database at %v: %v", dir, err)
 		}
-<<<<<<< HEAD
-		chain, err := NewBlockChain(db, &cacheConfig, nil, nil, nil, ethash.NewFaker(), vm.Config{}, nil, nil)
-=======
-		chain, err := NewBlockChain(db, &cacheConfig, genesis, nil, ethash.NewFaker(), vm.Config{}, nil, nil)
->>>>>>> 8f7eb9cc
+		chain, err := NewBlockChain(db, &cacheConfig, nil, genesis, nil, ethash.NewFaker(), vm.Config{}, nil, nil)
 		if err != nil {
 			b.Fatalf("error creating chain: %v", err)
 		}
