// Copyright 2014 The go-ethereum Authors
// This file is part of the go-ethereum library.
//
// The go-ethereum library is free software: you can redistribute it and/or modify
// it under the terms of the GNU Lesser General Public License as published by
// the Free Software Foundation, either version 3 of the License, or
// (at your option) any later version.
//
// The go-ethereum library is distributed in the hope that it will be useful,
// but WITHOUT ANY WARRANTY; without even the implied warranty of
// MERCHANTABILITY or FITNESS FOR A PARTICULAR PURPOSE. See the
// GNU Lesser General Public License for more details.
//
// You should have received a copy of the GNU Lesser General Public License
// along with the go-ethereum library. If not, see <http://www.gnu.org/licenses/>.

// Package state provides a caching layer atop the Ethereum state trie.
package state

import (
<<<<<<< HEAD
	"errors"
=======
	"math/big"
>>>>>>> 55ba905a

	"github.com/ethereum/go-ethereum/common"
	"github.com/ethereum/go-ethereum/core/types"
)

func (s *StateDB) GetCurrentTxLogs() []*types.Log {
	return s.logs[s.thash]
}

<<<<<<< HEAD
func (s *StateDB) StartRecording() {
	s.programs = []common.Address{}
}

func (s *StateDB) RecordProgram(program common.Address) {
	if s.programs != nil {
		s.programs = append(s.programs, program)
		println("RECORDED PROGRAM ", program.Hex())
	}
}

func (s *StateDB) RecordedPrograms() [][]byte {
	programs := [][]byte{}
	if s.programs != nil {
		for _, program := range s.programs {
			programs = append(programs, s.GetCode(program))
		}
	}
	return programs
}

// TODO: move to ArbDB
var machines = make(map[common.Address][]byte)

func (s *StateDB) AddPolyMachine(version uint64, program common.Address, source []byte) {
	machines[program] = source
}

func (s *StateDB) GetPolyMachine(version uint64, program common.Address) ([]byte, error) {
	machine, ok := machines[program]
	if !ok {
		return nil, errors.New("no program for given address")
	}
	return machine, nil
=======
// GetUnexpectedBalanceDelta returns the total unexpected change in balances since the last commit to the database.
func (s *StateDB) GetUnexpectedBalanceDelta() *big.Int {
	return new(big.Int).Set(s.unexpectedBalanceDelta)
}

func (s *StateDB) GetSuicides() []common.Address {
	suicides := []common.Address{}
	for addr := range s.journal.dirties {
		obj, exist := s.stateObjects[addr]
		if !exist {
			continue
		}
		if obj.suicided {
			suicides = append(suicides, addr)
		}
	}
	return suicides
>>>>>>> 55ba905a
}<|MERGE_RESOLUTION|>--- conflicted
+++ resolved
@@ -18,11 +18,8 @@
 package state
 
 import (
-<<<<<<< HEAD
 	"errors"
-=======
 	"math/big"
->>>>>>> 55ba905a
 
 	"github.com/ethereum/go-ethereum/common"
 	"github.com/ethereum/go-ethereum/core/types"
@@ -32,7 +29,25 @@
 	return s.logs[s.thash]
 }
 
-<<<<<<< HEAD
+// GetUnexpectedBalanceDelta returns the total unexpected change in balances since the last commit to the database.
+func (s *StateDB) GetUnexpectedBalanceDelta() *big.Int {
+	return new(big.Int).Set(s.unexpectedBalanceDelta)
+}
+
+func (s *StateDB) GetSuicides() []common.Address {
+	suicides := []common.Address{}
+	for addr := range s.journal.dirties {
+		obj, exist := s.stateObjects[addr]
+		if !exist {
+			continue
+		}
+		if obj.suicided {
+			suicides = append(suicides, addr)
+		}
+	}
+	return suicides
+}
+
 func (s *StateDB) StartRecording() {
 	s.programs = []common.Address{}
 }
@@ -67,23 +82,4 @@
 		return nil, errors.New("no program for given address")
 	}
 	return machine, nil
-=======
-// GetUnexpectedBalanceDelta returns the total unexpected change in balances since the last commit to the database.
-func (s *StateDB) GetUnexpectedBalanceDelta() *big.Int {
-	return new(big.Int).Set(s.unexpectedBalanceDelta)
-}
-
-func (s *StateDB) GetSuicides() []common.Address {
-	suicides := []common.Address{}
-	for addr := range s.journal.dirties {
-		obj, exist := s.stateObjects[addr]
-		if !exist {
-			continue
-		}
-		if obj.suicided {
-			suicides = append(suicides, addr)
-		}
-	}
-	return suicides
->>>>>>> 55ba905a
 }