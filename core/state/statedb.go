--- conflicted
+++ resolved
@@ -1126,18 +1126,9 @@
 		}
 		s.snap, s.snapAccounts, s.snapStorage = nil, nil, nil
 	}
-<<<<<<< HEAD
-
-	if err == nil {
-		s.unexpectedBalanceDelta.Set(new(big.Int))
-	}
-
-	if err := s.db.TrieDB().Update(nodes); err != nil {
-		return common.Hash{}, err
-=======
+
 	if len(s.stateObjectsDestruct) > 0 {
 		s.stateObjectsDestruct = make(map[common.Address]struct{})
->>>>>>> c2794dda
 	}
 
 	s.unexpectedBalanceDelta.Set(new(big.Int))
