// Copyright 2014 The go-ethereum Authors
// This file is part of the go-ethereum library.
//
// The go-ethereum library is free software: you can redistribute it and/or modify
// it under the terms of the GNU Lesser General Public License as published by
// the Free Software Foundation, either version 3 of the License, or
// (at your option) any later version.
//
// The go-ethereum library is distributed in the hope that it will be useful,
// but WITHOUT ANY WARRANTY; without even the implied warranty of
// MERCHANTABILITY or FITNESS FOR A PARTICULAR PURPOSE. See the
// GNU Lesser General Public License for more details.
//
// You should have received a copy of the GNU Lesser General Public License
// along with the go-ethereum library. If not, see <http://www.gnu.org/licenses/>.

package state

import (
	"bytes"
	"fmt"
	"io"
	"math/big"
	"sort"
	"time"

	"github.com/ethereum/go-ethereum/common"
	"github.com/ethereum/go-ethereum/core/types"
	"github.com/ethereum/go-ethereum/crypto"
	"github.com/ethereum/go-ethereum/metrics"
	"github.com/ethereum/go-ethereum/rlp"
	"github.com/ethereum/go-ethereum/trie"
)

type Code []byte

func (c Code) String() string {
	return string(c) //strings.Join(Disassemble(c), " ")
}

type Storage map[common.Hash]common.Hash

func (s Storage) String() (str string) {
	for key, value := range s {
		str += fmt.Sprintf("%X : %X\n", key, value)
	}
	return
}

func (s Storage) Copy() Storage {
	cpy := make(Storage, len(s))
	for key, value := range s {
		cpy[key] = value
	}
	return cpy
}

// stateObject represents an Ethereum account which is being modified.
//
// The usage pattern is as follows:
// First you need to obtain a state object.
// Account values can be accessed and modified through the object.
// Finally, call commitTrie to write the modified storage trie into a database.
type stateObject struct {
	address  common.Address
	addrHash common.Hash // hash of ethereum address of the account
	data     types.StateAccount
	db       *StateDB

	// Write caches.
	trie Trie // storage trie, which becomes non-nil on first access
	code Code // contract bytecode, which gets set when code is loaded

	originStorage  Storage // Storage cache of original entries to dedup rewrites, reset for every transaction
	pendingStorage Storage // Storage entries that need to be flushed to disk, at the end of an entire block
	dirtyStorage   Storage // Storage entries that have been modified in the current transaction execution

	// Cache flags.
	// When an object is marked suicided it will be deleted from the trie
	// during the "update" phase of the state transition.
	dirtyCode bool // true if the code was updated
	suicided  bool
	deleted   bool
}

// empty returns whether the account is considered empty.
func (s *stateObject) empty() bool {
	return s.data.Nonce == 0 && s.data.Balance.Sign() == 0 && bytes.Equal(s.data.CodeHash, types.EmptyCodeHash.Bytes())
}

// newObject creates a state object.
func newObject(db *StateDB, address common.Address, data types.StateAccount) *stateObject {
	if data.Balance == nil {
		data.Balance = new(big.Int)
	}
	if data.CodeHash == nil {
		data.CodeHash = types.EmptyCodeHash.Bytes()
	}
	if data.Root == (common.Hash{}) {
		data.Root = types.EmptyRootHash
	}
	return &stateObject{
		db:             db,
		address:        address,
		addrHash:       crypto.Keccak256Hash(address[:]),
		data:           data,
		originStorage:  make(Storage),
		pendingStorage: make(Storage),
		dirtyStorage:   make(Storage),
	}
}

// EncodeRLP implements rlp.Encoder.
func (s *stateObject) EncodeRLP(w io.Writer) error {
	return rlp.Encode(w, &s.data)
}

func (s *stateObject) markSuicided() {
	s.suicided = true
}

func (s *stateObject) touch() {
	s.db.journal.append(touchChange{
		account: &s.address,
	})
	if s.address == ripemd {
		// Explicitly put it in the dirty-cache, which is otherwise generated from
		// flattened journals.
		s.db.journal.dirty(s.address)
	}
}

// getTrie returns the associated storage trie. The trie will be opened
// if it's not loaded previously. An error will be returned if trie can't
// be loaded.
func (s *stateObject) getTrie(db Database) (Trie, error) {
	if s.trie == nil {
		// Try fetching from prefetcher first
		// We don't prefetch empty tries
		if s.data.Root != types.EmptyRootHash && s.db.prefetcher != nil {
			// When the miner is creating the pending state, there is no
			// prefetcher
			s.trie = s.db.prefetcher.trie(s.addrHash, s.data.Root)
		}
		if s.trie == nil {
			tr, err := db.OpenStorageTrie(s.db.originalRoot, s.addrHash, s.data.Root)
			if err != nil {
				return nil, err
			}
			s.trie = tr
		}
	}
	return s.trie, nil
}

// GetState retrieves a value from the account storage trie.
func (s *stateObject) GetState(db Database, key common.Hash) common.Hash {
	// If we have a dirty value for this state entry, return it
	value, dirty := s.dirtyStorage[key]
	if dirty {
		return value
	}
	// Otherwise return the entry's original value
	return s.GetCommittedState(db, key)
}

// GetCommittedState retrieves a value from the committed account storage trie.
func (s *stateObject) GetCommittedState(db Database, key common.Hash) common.Hash {
	// If we have a pending write or clean cached, return that
	if value, pending := s.pendingStorage[key]; pending {
		return value
	}
	if value, cached := s.originStorage[key]; cached {
		return value
	}
	// If the object was destructed in *this* block (and potentially resurrected),
	// the storage has been cleared out, and we should *not* consult the previous
	// database about any storage values. The only possible alternatives are:
	//   1) resurrect happened, and new slot values were set -- those should
	//      have been handles via pendingStorage above.
	//   2) we don't have new values, and can deliver empty response back
	if _, destructed := s.db.stateObjectsDestruct[s.address]; destructed {
		return common.Hash{}
	}
	// If no live objects are available, attempt to use snapshots
	var (
		enc []byte
		err error
	)
	if s.db.snap != nil {
		start := time.Now()
		enc, err = s.db.snap.Storage(s.addrHash, crypto.Keccak256Hash(key.Bytes()))
		if metrics.EnabledExpensive {
			s.db.SnapshotStorageReads += time.Since(start)
		}
	}
	// If the snapshot is unavailable or reading from it fails, load from the database.
	if s.db.snap == nil || err != nil {
		start := time.Now()
		tr, err := s.getTrie(db)
		if err != nil {
			s.db.setError(err)
			return common.Hash{}
		}
		enc, err = tr.TryGet(key.Bytes())
		if metrics.EnabledExpensive {
			s.db.StorageReads += time.Since(start)
		}
		if err != nil {
			s.db.setError(err)
			return common.Hash{}
		}
	}
	var value common.Hash
	if len(enc) > 0 {
		_, content, _, err := rlp.Split(enc)
		if err != nil {
			s.db.setError(err)
		}
		value.SetBytes(content)
	}
	s.originStorage[key] = value
	return value
}

// SetState updates a value in account storage.
func (s *stateObject) SetState(db Database, key, value common.Hash) {
	// If the new value is the same as old, don't set
	prev := s.GetState(db, key)
	if prev == value {
		return
	}
	// New value is different, update and journal the change
	s.db.journal.append(storageChange{
		account:  &s.address,
		key:      key,
		prevalue: prev,
	})
	s.setState(key, value)
}

func (s *stateObject) setState(key, value common.Hash) {
	s.dirtyStorage[key] = value
}

// finalise moves all dirty storage slots into the pending area to be hashed or
// committed later. It is invoked at the end of every transaction.
func (s *stateObject) finalise(prefetch bool) {
	slotsToPrefetch := make([][]byte, 0, len(s.dirtyStorage))
	for key, value := range s.dirtyStorage {
		s.pendingStorage[key] = value
		if value != s.originStorage[key] {
			slotsToPrefetch = append(slotsToPrefetch, common.CopyBytes(key[:])) // Copy needed for closure
		}
	}
	if s.db.prefetcher != nil && prefetch && len(slotsToPrefetch) > 0 && s.data.Root != types.EmptyRootHash {
		s.db.prefetcher.prefetch(s.addrHash, s.data.Root, slotsToPrefetch)
	}
	if len(s.dirtyStorage) > 0 {
		s.dirtyStorage = make(Storage)
	}
}

// updateTrie writes cached storage modifications into the object's storage trie.
// It will return nil if the trie has not been loaded and no changes have been
// made. An error will be returned if the trie can't be loaded/updated correctly.
func (s *stateObject) updateTrie(db Database) (Trie, error) {
	// Make sure all dirty slots are finalized into the pending storage area
	s.finalise(false) // Don't prefetch anymore, pull directly if need be
	if len(s.pendingStorage) == 0 {
		return s.trie, nil
	}
	// Track the amount of time wasted on updating the storage trie
	if metrics.EnabledExpensive {
		defer func(start time.Time) { s.db.StorageUpdates += time.Since(start) }(time.Now())
	}
	// The snapshot storage map for the object
	var (
		storage map[common.Hash][]byte
		hasher  = s.db.hasher
	)
	tr, err := s.getTrie(db)
	if err != nil {
		s.db.setError(err)
		return nil, err
	}
	// Insert all the pending updates into the trie
	usedStorage := make([][]byte, 0, len(s.pendingStorage))
	keysToDelete := make([]common.Hash, 0, len(s.pendingStorage))
	for key, value := range s.pendingStorage {
		// Skip noop changes, persist actual changes
		if value == s.originStorage[key] {
			continue
		}
		s.originStorage[key] = value

		var v []byte
		if (value == common.Hash{}) {
<<<<<<< HEAD
			if s.db.deterministic {
				keysToDelete = append(keysToDelete, key)
			} else {
				if err := tr.TryDelete(key[:]); err != nil {
					s.setError(err)
					return nil, err
				}
				s.db.StorageDeleted += 1
=======
			if err := tr.TryDelete(key[:]); err != nil {
				s.db.setError(err)
				return nil, err
>>>>>>> a38f4108
			}
		} else {
			// Encoding []byte cannot fail, ok to ignore the error.
			v, _ = rlp.EncodeToBytes(common.TrimLeftZeroes(value[:]))
			if err := tr.TryUpdate(key[:], v); err != nil {
				s.db.setError(err)
				return nil, err
			}
			s.db.StorageUpdated += 1
		}
		// If state snapshotting is active, cache the data til commit
		if s.db.snap != nil {
			if storage == nil {
				// Retrieve the old storage map, if available, create a new one otherwise
				if storage = s.db.snapStorage[s.addrHash]; storage == nil {
					storage = make(map[common.Hash][]byte)
					s.db.snapStorage[s.addrHash] = storage
				}
			}
			storage[crypto.HashData(hasher, key[:])] = v // v will be nil if it's deleted
		}
		usedStorage = append(usedStorage, common.CopyBytes(key[:])) // Copy needed for closure
	}
	if len(keysToDelete) > 0 {
		sort.Slice(keysToDelete, func(i, j int) bool { return bytes.Compare(keysToDelete[i][:], keysToDelete[j][:]) < 0 })
		for _, key := range keysToDelete {
			s.setError(tr.TryDelete(key[:]))
			s.db.StorageDeleted += 1
		}
	}
	if s.db.prefetcher != nil {
		s.db.prefetcher.used(s.addrHash, s.data.Root, usedStorage)
	}
	if len(s.pendingStorage) > 0 {
		s.pendingStorage = make(Storage)
	}
	return tr, nil
}

// UpdateRoot sets the trie root to the current root hash of. An error
// will be returned if trie root hash is not computed correctly.
func (s *stateObject) updateRoot(db Database) {
	tr, err := s.updateTrie(db)
	if err != nil {
		return
	}
	// If nothing changed, don't bother with hashing anything
	if tr == nil {
		return
	}
	// Track the amount of time wasted on hashing the storage trie
	if metrics.EnabledExpensive {
		defer func(start time.Time) { s.db.StorageHashes += time.Since(start) }(time.Now())
	}
	s.data.Root = tr.Hash()
}

// commitTrie submits the storage changes into the storage trie and re-computes
// the root. Besides, all trie changes will be collected in a nodeset and returned.
func (s *stateObject) commitTrie(db Database) (*trie.NodeSet, error) {
	tr, err := s.updateTrie(db)
	if err != nil {
		return nil, err
	}
	// If nothing changed, don't bother with committing anything
	if tr == nil {
		return nil, nil
	}
	// Track the amount of time wasted on committing the storage trie
	if metrics.EnabledExpensive {
		defer func(start time.Time) { s.db.StorageCommits += time.Since(start) }(time.Now())
	}
	root, nodes := tr.Commit(false)
	s.data.Root = root
	return nodes, nil
}

// AddBalance adds amount to s's balance.
// It is used to add funds to the destination account of a transfer.
func (s *stateObject) AddBalance(amount *big.Int) {
	// EIP161: We must check emptiness for the objects such that the account
	// clearing (0,0,0 objects) can take effect.
	if amount.Sign() == 0 {
		if s.empty() {
			s.touch()
		}
		return
	}
	s.SetBalance(new(big.Int).Add(s.Balance(), amount))
}

// SubBalance removes amount from s's balance.
// It is used to remove funds from the origin account of a transfer.
func (s *stateObject) SubBalance(amount *big.Int) {
	if amount.Sign() == 0 {
		return
	}
	s.SetBalance(new(big.Int).Sub(s.Balance(), amount))
}

func (s *stateObject) SetBalance(amount *big.Int) {
	s.db.journal.append(balanceChange{
		account: &s.address,
		prev:    new(big.Int).Set(s.data.Balance),
	})
	s.setBalance(amount)
}

func (s *stateObject) setBalance(amount *big.Int) {
	s.data.Balance = amount
}

func (s *stateObject) deepCopy(db *StateDB) *stateObject {
	stateObject := newObject(db, s.address, s.data)
	if s.trie != nil {
		stateObject.trie = db.db.CopyTrie(s.trie)
	}
	stateObject.code = s.code
	stateObject.dirtyStorage = s.dirtyStorage.Copy()
	stateObject.originStorage = s.originStorage.Copy()
	stateObject.pendingStorage = s.pendingStorage.Copy()
	stateObject.suicided = s.suicided
	stateObject.dirtyCode = s.dirtyCode
	stateObject.deleted = s.deleted
	return stateObject
}

//
// Attribute accessors
//

// Address returns the address of the contract/account
func (s *stateObject) Address() common.Address {
	return s.address
}

// Code returns the contract code associated with this object, if any.
func (s *stateObject) Code(db Database) []byte {
	if s.code != nil {
		return s.code
	}
	if bytes.Equal(s.CodeHash(), types.EmptyCodeHash.Bytes()) {
		return nil
	}
	code, err := db.ContractCode(s.addrHash, common.BytesToHash(s.CodeHash()))
	if err != nil {
		s.db.setError(fmt.Errorf("can't load code hash %x: %v", s.CodeHash(), err))
	}
	s.code = code
	return code
}

// CodeSize returns the size of the contract code associated with this object,
// or zero if none. This method is an almost mirror of Code, but uses a cache
// inside the database to avoid loading codes seen recently.
func (s *stateObject) CodeSize(db Database) int {
	if s.code != nil {
		return len(s.code)
	}
	if bytes.Equal(s.CodeHash(), types.EmptyCodeHash.Bytes()) {
		return 0
	}
	size, err := db.ContractCodeSize(s.addrHash, common.BytesToHash(s.CodeHash()))
	if err != nil {
		s.db.setError(fmt.Errorf("can't load code size %x: %v", s.CodeHash(), err))
	}
	return size
}

func (s *stateObject) SetCode(codeHash common.Hash, code []byte) {
	prevcode := s.Code(s.db.db)
	s.db.journal.append(codeChange{
		account:  &s.address,
		prevhash: s.CodeHash(),
		prevcode: prevcode,
	})
	s.setCode(codeHash, code)
}

func (s *stateObject) setCode(codeHash common.Hash, code []byte) {
	s.code = code
	s.data.CodeHash = codeHash[:]
	s.dirtyCode = true
}

func (s *stateObject) SetNonce(nonce uint64) {
	s.db.journal.append(nonceChange{
		account: &s.address,
		prev:    s.data.Nonce,
	})
	s.setNonce(nonce)
}

func (s *stateObject) setNonce(nonce uint64) {
	s.data.Nonce = nonce
}

func (s *stateObject) CodeHash() []byte {
	return s.data.CodeHash
}

func (s *stateObject) Balance() *big.Int {
	return s.data.Balance
}

func (s *stateObject) Nonce() uint64 {
	return s.data.Nonce
}<|MERGE_RESOLUTION|>--- conflicted
+++ resolved
@@ -296,20 +296,14 @@
 
 		var v []byte
 		if (value == common.Hash{}) {
-<<<<<<< HEAD
 			if s.db.deterministic {
 				keysToDelete = append(keysToDelete, key)
 			} else {
 				if err := tr.TryDelete(key[:]); err != nil {
-					s.setError(err)
+					s.db.setError(err)
 					return nil, err
 				}
 				s.db.StorageDeleted += 1
-=======
-			if err := tr.TryDelete(key[:]); err != nil {
-				s.db.setError(err)
-				return nil, err
->>>>>>> a38f4108
 			}
 		} else {
 			// Encoding []byte cannot fail, ok to ignore the error.
@@ -336,7 +330,7 @@
 	if len(keysToDelete) > 0 {
 		sort.Slice(keysToDelete, func(i, j int) bool { return bytes.Compare(keysToDelete[i][:], keysToDelete[j][:]) < 0 })
 		for _, key := range keysToDelete {
-			s.setError(tr.TryDelete(key[:]))
+			s.db.setError(tr.TryDelete(key[:]))
 			s.db.StorageDeleted += 1
 		}
 	}
