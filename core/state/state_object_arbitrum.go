--- conflicted
+++ resolved
@@ -47,12 +47,7 @@
 	}
 	compiledWasmCode, err := db.CompiledWasmContractCode(version, common.BytesToHash(s.CodeHash()))
 	if err != nil {
-<<<<<<< HEAD
-		s.setError(fmt.Errorf("can't load code hash %x: %v", s.CodeHash(), err))
-		return nil
-=======
 		s.db.setError(fmt.Errorf("can't load code hash %x: %v", s.CodeHash(), err))
->>>>>>> 4cee549d
 	}
 	s.compiledWasmCode[version] = CompiledWasmCache{
 		code:  compiledWasmCode,
