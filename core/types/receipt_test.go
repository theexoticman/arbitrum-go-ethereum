--- conflicted
+++ resolved
@@ -102,8 +102,6 @@
 	to3 := common.HexToAddress("0x3")
 	to4 := common.HexToAddress("0x4")
 	to5 := common.HexToAddress("0x5")
-<<<<<<< HEAD
-=======
 	to6 := common.HexToAddress("0x6")
 
 	blobTx := &SignedBlobTx{
@@ -118,7 +116,6 @@
 	}
 	_, blobTx.Message.BlobVersionedHashes = oneEmptyBlobWrapData()
 
->>>>>>> a0cb9316
 	txs := Transactions{
 		NewTx(&LegacyTx{
 			Nonce:    1,
@@ -148,17 +145,6 @@
 			Gas:       4,
 			GasTipCap: big.NewInt(44),
 			GasFeeCap: big.NewInt(1045),
-<<<<<<< HEAD
-		}),
-		NewTx(&DynamicFeeTx{
-			To:        &to5,
-			Nonce:     5,
-			Value:     big.NewInt(5),
-			Gas:       5,
-			GasTipCap: big.NewInt(56),
-			GasFeeCap: big.NewInt(1055),
-=======
->>>>>>> a0cb9316
 		}),
 		NewTx(&DynamicFeeTx{
 			To:        &to5,
@@ -277,8 +263,6 @@
 			BlockHash:         blockHash,
 			BlockNumber:       blockNumber,
 			TransactionIndex:  4,
-<<<<<<< HEAD
-=======
 		},
 		&Receipt{
 			Type:              BlobTxType,
@@ -294,19 +278,14 @@
 			BlockHash:         blockHash,
 			BlockNumber:       blockNumber,
 			TransactionIndex:  5,
->>>>>>> a0cb9316
 		},
 	}
 
 	// Re-derive receipts.
 	basefee := big.NewInt(1000)
 	derivedReceipts := clearComputedFieldsOnReceipts(receipts)
-<<<<<<< HEAD
-	err := Receipts(derivedReceipts).DeriveFields(params.TestChainConfig, blockHash, blockNumber.Uint64(), basefee, txs)
-=======
 	excessDataGas := new(big.Int)
 	err := Receipts(derivedReceipts).DeriveFields(params.TestChainConfig, blockHash, blockNumber.Uint64(), 0, basefee, excessDataGas, txs)
->>>>>>> a0cb9316
 	if err != nil {
 		t.Fatalf("DeriveFields(...) = %v, want <nil>", err)
 	}
