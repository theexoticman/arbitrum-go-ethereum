--- conflicted
+++ resolved
@@ -92,12 +92,9 @@
 	// WithdrawalsHash was added by EIP-4895 and is ignored in legacy headers.
 	WithdrawalsHash *common.Hash `json:"withdrawalsRoot" rlp:"optional"`
 
-<<<<<<< HEAD
 	// ExcessDataGas was added by EIP-4844 and is ignored in legacy headers.
 	ExcessDataGas *big.Int `json:"excessDataGas" rlp:"optional"`
 
-=======
->>>>>>> 37e3208e
 	/*
 		TODO (MariusVanDerWijden) Add this field once needed
 		// Random was added during the merge and contains the BeaconState randomness
@@ -216,11 +213,7 @@
 	header       *Header
 	uncles       []*Header
 	transactions Transactions
-<<<<<<< HEAD
-	withdrawals  []*Withdrawal
-=======
 	withdrawals  Withdrawals
->>>>>>> 37e3208e
 
 	// caches
 	hash atomic.Value
@@ -309,11 +302,7 @@
 // "external" block encoding. used for eth protocol, etc.
 type extblock struct {
 	Header      *Header
-<<<<<<< HEAD
 	Txs         *extBlockTxs
-=======
-	Txs         []*Transaction
->>>>>>> 37e3208e
 	Uncles      []*Header
 	Withdrawals []*Withdrawal `rlp:"optional"`
 }
@@ -357,47 +346,26 @@
 	return b
 }
 
-<<<<<<< HEAD
-// NewBlock2 creates a new block with withdrawals. The input data
-=======
 // NewBlockWithWithdrawals creates a new block with withdrawals. The input data
->>>>>>> 37e3208e
 // is copied, changes to header and to the field values will not
 // affect the block.
 //
 // The values of TxHash, UncleHash, ReceiptHash and Bloom in header
 // are ignored and set to values derived from the given txs, uncles
 // and receipts.
-<<<<<<< HEAD
-func NewBlock2(header *Header, txs []*Transaction, uncles []*Header, receipts []*Receipt, withdrawals []*Withdrawal, hasher TrieHasher) *Block {
-	b := NewBlock(header, txs, uncles, receipts, hasher)
-	if withdrawals == nil {
-		return b
-	}
-
-	b.withdrawals = make([]*Withdrawal, len(withdrawals))
-	copy(b.withdrawals, withdrawals)
-
-	if len(withdrawals) == 0 {
-=======
 func NewBlockWithWithdrawals(header *Header, txs []*Transaction, uncles []*Header, receipts []*Receipt, withdrawals []*Withdrawal, hasher TrieHasher) *Block {
 	b := NewBlock(header, txs, uncles, receipts, hasher)
 
 	if withdrawals == nil {
 		b.header.WithdrawalsHash = nil
 	} else if len(withdrawals) == 0 {
->>>>>>> 37e3208e
 		b.header.WithdrawalsHash = &EmptyRootHash
 	} else {
 		h := DeriveSha(Withdrawals(withdrawals), hasher)
 		b.header.WithdrawalsHash = &h
 	}
-<<<<<<< HEAD
-	return b
-=======
 
 	return b.WithWithdrawals(withdrawals)
->>>>>>> 37e3208e
 }
 
 // NewBlockWithHeader creates a block with the given header data. The
@@ -428,12 +396,7 @@
 		copy(cpy.Extra, h.Extra)
 	}
 	if h.WithdrawalsHash != nil {
-<<<<<<< HEAD
-		cpy.WithdrawalsHash = new(common.Hash)
-		cpy.WithdrawalsHash.SetBytes(h.WithdrawalsHash.Bytes())
-=======
 		*cpy.WithdrawalsHash = *h.WithdrawalsHash
->>>>>>> 37e3208e
 	}
 	return &cpy
 }
@@ -445,16 +408,12 @@
 	if err := s.Decode(&eb); err != nil {
 		return err
 	}
-<<<<<<< HEAD
 	for i, tx := range *eb.Txs {
 		if tx.wrapData != nil {
 			return fmt.Errorf("transactions in blocks must not contain wrap-data, tx %d is bad", i)
 		}
 	}
 	b.header, b.uncles, b.transactions, b.withdrawals = eb.Header, eb.Uncles, []*Transaction(*eb.Txs), eb.Withdrawals
-=======
-	b.header, b.uncles, b.transactions, b.withdrawals = eb.Header, eb.Uncles, eb.Txs, eb.Withdrawals
->>>>>>> 37e3208e
 	b.size.Store(rlp.ListSize(size))
 	return nil
 }
@@ -469,11 +428,7 @@
 	}
 	return rlp.Encode(w, extblock{
 		Header:      b.header,
-<<<<<<< HEAD
 		Txs:         (*extBlockTxs)(&b.transactions),
-=======
-		Txs:         b.transactions,
->>>>>>> 37e3208e
 		Uncles:      b.uncles,
 		Withdrawals: b.withdrawals,
 	})
@@ -518,23 +473,10 @@
 	return new(big.Int).Set(b.header.BaseFee)
 }
 
-<<<<<<< HEAD
-func (b *Block) WithdrawalsHash() *common.Hash {
-	if b.header.WithdrawalsHash == nil {
-		return nil
-	}
-	var h common.Hash
-	h.SetBytes(b.header.WithdrawalsHash.Bytes())
-	return &h
-}
-
-=======
->>>>>>> 37e3208e
 func (b *Block) Withdrawals() Withdrawals {
 	return b.withdrawals
 }
 
-<<<<<<< HEAD
 func (b *Block) ExcessDataGas() *big.Int {
 	if b.header.ExcessDataGas == nil {
 		return nil
@@ -542,8 +484,6 @@
 	return new(big.Int).Set(b.header.ExcessDataGas)
 }
 
-=======
->>>>>>> 37e3208e
 func (b *Block) Header() *Header { return CopyHeader(b.header) }
 
 // Body returns the non-header content of the block.
@@ -608,18 +548,6 @@
 	return block
 }
 
-<<<<<<< HEAD
-// WithBody2 returns a new block with the given transaction, uncle, and
-// withdrawal contents.
-func (b *Block) WithBody2(transactions []*Transaction, uncles []*Header, withdrawals []*Withdrawal) *Block {
-	block := b.WithBody(transactions, uncles)
-	if withdrawals == nil {
-		return block
-	}
-	block.withdrawals = make([]*Withdrawal, len(withdrawals))
-	copy(block.withdrawals, withdrawals)
-	return block
-=======
 // WithWithdrawals sets the withdrawal contents of a block, does not return a new block.
 func (b *Block) WithWithdrawals(withdrawals []*Withdrawal) *Block {
 	if withdrawals != nil {
@@ -627,7 +555,6 @@
 		copy(b.withdrawals, withdrawals)
 	}
 	return b
->>>>>>> 37e3208e
 }
 
 // Hash returns the keccak256 hash of b's header.
