--- conflicted
+++ resolved
@@ -65,19 +65,6 @@
 		edg.Set(excessDataGas)
 	}
 	return vm.BlockContext{
-<<<<<<< HEAD
-		CanTransfer:  CanTransfer,
-		Transfer:     Transfer,
-		GetHash:      GetHashFn(header, chain),
-		Coinbase:     beneficiary,
-		BlockNumber:  new(big.Int).Set(header.Number),
-		Time:         header.Time,
-		Difficulty:   new(big.Int).Set(header.Difficulty),
-		BaseFee:      baseFee,
-		GasLimit:     header.GasLimit,
-		Random:       random,
-		ArbOSVersion: types.DeserializeHeaderExtraInformation(header).ArbOSFormatVersion,
-=======
 		CanTransfer:   CanTransfer,
 		Transfer:      Transfer,
 		GetHash:       GetHashFn(header, chain),
@@ -89,21 +76,16 @@
 		GasLimit:      header.GasLimit,
 		Random:        random,
 		ExcessDataGas: edg,
->>>>>>> a0cb9316
+		ArbOSVersion:  types.DeserializeHeaderExtraInformation(header).ArbOSFormatVersion,
 	}
 }
 
 // NewEVMTxContext creates a new transaction context for a single transaction.
 func NewEVMTxContext(msg *Message) vm.TxContext {
 	return vm.TxContext{
-<<<<<<< HEAD
-		Origin:   msg.From,
-		GasPrice: new(big.Int).Set(msg.GasPrice),
-=======
 		Origin:     msg.From,
 		GasPrice:   new(big.Int).Set(msg.GasPrice),
 		DataHashes: msg.DataHashes,
->>>>>>> a0cb9316
 	}
 }
 
