// Copyright 2016 The go-ethereum Authors
// This file is part of the go-ethereum library.
//
// The go-ethereum library is free software: you can redistribute it and/or modify
// it under the terms of the GNU Lesser General Public License as published by
// the Free Software Foundation, either version 3 of the License, or
// (at your option) any later version.
//
// The go-ethereum library is distributed in the hope that it will be useful,
// but WITHOUT ANY WARRANTY; without even the implied warranty of
// MERCHANTABILITY or FITNESS FOR A PARTICULAR PURPOSE. See the
// GNU Lesser General Public License for more details.
//
// You should have received a copy of the GNU Lesser General Public License
// along with the go-ethereum library. If not, see <http://www.gnu.org/licenses/>.

package core

import (
	"math/big"

	"github.com/ethereum/go-ethereum/common"
	"github.com/ethereum/go-ethereum/consensus"
	"github.com/ethereum/go-ethereum/consensus/misc/eip4844"
	"github.com/ethereum/go-ethereum/core/types"
	"github.com/ethereum/go-ethereum/core/vm"
)

// ChainContext supports retrieving headers and consensus parameters from the
// current blockchain to be used during transaction processing.
type ChainContext interface {
	// Engine retrieves the chain's consensus engine.
	Engine() consensus.Engine

	// GetHeader returns the header corresponding to the hash/number argument pair.
	GetHeader(common.Hash, uint64) *types.Header
}

// NewEVMBlockContext creates a new context for use in the EVM.
func NewEVMBlockContext(header *types.Header, chain ChainContext, author *common.Address) vm.BlockContext {
	var (
		beneficiary common.Address
		baseFee     *big.Int
		blobBaseFee *big.Int
		random      *common.Hash
	)

	// If we don't have an explicit author (i.e. not mining), extract from the header
	if author == nil {
		beneficiary, _ = chain.Engine().Author(header) // Ignore error, we're past header validation
	} else {
		beneficiary = *author
	}
	if header.BaseFee != nil {
		baseFee = new(big.Int).Set(header.BaseFee)
	}
	if header.ExcessBlobGas != nil {
		blobBaseFee = eip4844.CalcBlobFee(*header.ExcessBlobGas)
	}
	if header.Difficulty.Cmp(common.Big0) == 0 {
		random = &header.MixDigest
	}
	arbOsVersion := types.DeserializeHeaderExtraInformation(header).ArbOSFormatVersion
	if arbOsVersion > 0 {
		difficultyHash := common.BigToHash(header.Difficulty)
		random = &difficultyHash
	}
	return vm.BlockContext{
<<<<<<< HEAD
		CanTransfer:   CanTransfer,
		Transfer:      Transfer,
		GetHash:       GetHashFn(header, chain),
		Coinbase:      beneficiary,
		BlockNumber:   new(big.Int).Set(header.Number),
		Time:          header.Time,
		Difficulty:    new(big.Int).Set(header.Difficulty),
		BaseFee:       baseFee,
		GasLimit:      header.GasLimit,
		Random:        random,
		ExcessBlobGas: header.ExcessBlobGas,
		ArbOSVersion:  arbOsVersion,
=======
		CanTransfer: CanTransfer,
		Transfer:    Transfer,
		GetHash:     GetHashFn(header, chain),
		Coinbase:    beneficiary,
		BlockNumber: new(big.Int).Set(header.Number),
		Time:        header.Time,
		Difficulty:  new(big.Int).Set(header.Difficulty),
		BaseFee:     baseFee,
		BlobBaseFee: blobBaseFee,
		GasLimit:    header.GasLimit,
		Random:      random,
>>>>>>> c39cbc1a
	}
}

// NewEVMTxContext creates a new transaction context for a single transaction.
func NewEVMTxContext(msg *Message) vm.TxContext {
	return vm.TxContext{
		Origin:     msg.From,
		GasPrice:   new(big.Int).Set(msg.GasPrice),
		BlobHashes: msg.BlobHashes,
	}
}

// GetHashFn returns a GetHashFunc which retrieves header hashes by number
func GetHashFn(ref *types.Header, chain ChainContext) func(n uint64) common.Hash {
	// Cache will initially contain [refHash.parent],
	// Then fill up with [refHash.p, refHash.pp, refHash.ppp, ...]
	var cache []common.Hash

	return func(n uint64) common.Hash {
		if ref.Number.Uint64() <= n {
			// This situation can happen if we're doing tracing and using
			// block overrides.
			return common.Hash{}
		}
		// If there's no hash cache yet, make one
		if len(cache) == 0 {
			cache = append(cache, ref.ParentHash)
		}
		if idx := ref.Number.Uint64() - n - 1; idx < uint64(len(cache)) {
			return cache[idx]
		}
		// No luck in the cache, but we can start iterating from the last element we already know
		lastKnownHash := cache[len(cache)-1]
		lastKnownNumber := ref.Number.Uint64() - uint64(len(cache))

		for {
			header := chain.GetHeader(lastKnownHash, lastKnownNumber)
			if header == nil {
				break
			}
			cache = append(cache, header.ParentHash)
			lastKnownHash = header.ParentHash
			lastKnownNumber = header.Number.Uint64() - 1
			if n == lastKnownNumber {
				return lastKnownHash
			}
		}
		return common.Hash{}
	}
}

// CanTransfer checks whether there are enough funds in the address' account to make a transfer.
// This does not take the necessary gas in to account to make the transfer valid.
func CanTransfer(db vm.StateDB, addr common.Address, amount *big.Int) bool {
	return db.GetBalance(addr).Cmp(amount) >= 0
}

// Transfer subtracts amount from sender and adds amount to recipient using the given Db
func Transfer(db vm.StateDB, sender, recipient common.Address, amount *big.Int) {
	db.SubBalance(sender, amount)
	db.AddBalance(recipient, amount)
}<|MERGE_RESOLUTION|>--- conflicted
+++ resolved
@@ -66,32 +66,18 @@
 		random = &difficultyHash
 	}
 	return vm.BlockContext{
-<<<<<<< HEAD
-		CanTransfer:   CanTransfer,
-		Transfer:      Transfer,
-		GetHash:       GetHashFn(header, chain),
-		Coinbase:      beneficiary,
-		BlockNumber:   new(big.Int).Set(header.Number),
-		Time:          header.Time,
-		Difficulty:    new(big.Int).Set(header.Difficulty),
-		BaseFee:       baseFee,
-		GasLimit:      header.GasLimit,
-		Random:        random,
-		ExcessBlobGas: header.ExcessBlobGas,
-		ArbOSVersion:  arbOsVersion,
-=======
-		CanTransfer: CanTransfer,
-		Transfer:    Transfer,
-		GetHash:     GetHashFn(header, chain),
-		Coinbase:    beneficiary,
-		BlockNumber: new(big.Int).Set(header.Number),
-		Time:        header.Time,
-		Difficulty:  new(big.Int).Set(header.Difficulty),
-		BaseFee:     baseFee,
-		BlobBaseFee: blobBaseFee,
-		GasLimit:    header.GasLimit,
-		Random:      random,
->>>>>>> c39cbc1a
+		CanTransfer:  CanTransfer,
+		Transfer:     Transfer,
+		GetHash:      GetHashFn(header, chain),
+		Coinbase:     beneficiary,
+		BlockNumber:  new(big.Int).Set(header.Number),
+		Time:         header.Time,
+		Difficulty:   new(big.Int).Set(header.Difficulty),
+		BaseFee:      baseFee,
+		BlobBaseFee:  blobBaseFee,
+		GasLimit:     header.GasLimit,
+		Random:       random,
+		ArbOSVersion: arbOsVersion,
 	}
 }
 
