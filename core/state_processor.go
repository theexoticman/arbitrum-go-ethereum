// Copyright 2015 The go-ethereum Authors
// This file is part of the go-ethereum library.
//
// The go-ethereum library is free software: you can redistribute it and/or modify
// it under the terms of the GNU Lesser General Public License as published by
// the Free Software Foundation, either version 3 of the License, or
// (at your option) any later version.
//
// The go-ethereum library is distributed in the hope that it will be useful,
// but WITHOUT ANY WARRANTY; without even the implied warranty of
// MERCHANTABILITY or FITNESS FOR A PARTICULAR PURPOSE. See the
// GNU Lesser General Public License for more details.
//
// You should have received a copy of the GNU Lesser General Public License
// along with the go-ethereum library. If not, see <http://www.gnu.org/licenses/>.

package core

import (
	"fmt"
	"math/big"

	"github.com/ethereum/go-ethereum/common"
	"github.com/ethereum/go-ethereum/consensus"
	"github.com/ethereum/go-ethereum/consensus/misc"
	"github.com/ethereum/go-ethereum/core/state"
	"github.com/ethereum/go-ethereum/core/types"
	"github.com/ethereum/go-ethereum/core/vm"
	"github.com/ethereum/go-ethereum/params"
)

// StateProcessor is a basic Processor, which takes care of transitioning
// state from one point to another.
//
// StateProcessor implements Processor.
type StateProcessor struct {
	config *params.ChainConfig // Chain configuration options
	bc     *BlockChain         // Canonical block chain
	engine consensus.Engine    // Consensus engine used for block rewards
}

// NewStateProcessor initialises a new StateProcessor.
func NewStateProcessor(config *params.ChainConfig, bc *BlockChain, engine consensus.Engine) *StateProcessor {
	return &StateProcessor{
		config: config,
		bc:     bc,
		engine: engine,
	}
}

// Process processes the state changes according to the Ethereum rules by running
// the transaction messages using the statedb and applying any rewards to both
// the processor (coinbase) and any included uncles.
//
// Process returns the receipts and logs accumulated during the process and
// returns the amount of gas that was used in the process. If any of the
// transactions failed to execute due to insufficient gas it will return an error.
func (p *StateProcessor) Process(block *types.Block, statedb *state.StateDB, cfg vm.Config) (types.Receipts, []*types.Log, uint64, error) {
	var (
		receipts    types.Receipts
		usedGas     = new(uint64)
		header      = block.Header()
		blockHash   = block.Hash()
		blockNumber = block.Number()
		allLogs     []*types.Log
		gp          = new(GasPool).AddGas(block.GasLimit())
	)
	// Mutate the block and state according to any hard-fork specs
	if p.config.DAOForkSupport && p.config.DAOForkBlock != nil && p.config.DAOForkBlock.Cmp(block.Number()) == 0 {
		misc.ApplyDAOHardFork(statedb)
	}
	blockContext := NewEVMBlockContext(header, p.bc, nil)
	vmenv := vm.NewEVM(blockContext, vm.TxContext{}, statedb, p.config, cfg)
	// Iterate over and process the individual transactions
	for i, tx := range block.Transactions() {
		msg, err := TransactionToMessage(tx, types.MakeSigner(p.config, header.Number), header.BaseFee)
		if err != nil {
			return nil, nil, 0, fmt.Errorf("could not apply tx %d [%v]: %w", i, tx.Hash().Hex(), err)
		}
		statedb.SetTxContext(tx.Hash(), i)
		receipt, _, err := applyTransaction(msg, p.config, gp, statedb, blockNumber, blockHash, tx, usedGas, vmenv, nil)
		if err != nil {
			return nil, nil, 0, fmt.Errorf("could not apply tx %d [%v]: %w", i, tx.Hash().Hex(), err)
		}
		receipts = append(receipts, receipt)
		allLogs = append(allLogs, receipt.Logs...)
	}
	// Fail if Shanghai not enabled and len(withdrawals) is non-zero.
	withdrawals := block.Withdrawals()
	if len(withdrawals) > 0 && !p.config.IsShanghai(block.Time(), types.DeserializeHeaderExtraInformation(header).ArbOSFormatVersion) {
		return nil, nil, 0, fmt.Errorf("withdrawals before shanghai")
	}
	// Finalize the block, applying any consensus engine specific extras (e.g. block rewards)
	p.engine.Finalize(p.bc, header, statedb, block.Transactions(), block.Uncles(), withdrawals)

	return receipts, allLogs, *usedGas, nil
}

<<<<<<< HEAD
func applyTransaction(msg types.Message, config *params.ChainConfig, gp *GasPool, statedb *state.StateDB, blockNumber *big.Int, blockHash common.Hash, tx *types.Transaction, usedGas *uint64, evm *vm.EVM, resultFilter func(*ExecutionResult) error) (*types.Receipt, *ExecutionResult, error) {
=======
func applyTransaction(msg *Message, config *params.ChainConfig, gp *GasPool, statedb *state.StateDB, blockNumber *big.Int, blockHash common.Hash, tx *types.Transaction, usedGas *uint64, evm *vm.EVM) (*types.Receipt, error) {
>>>>>>> 7e3b149b
	// Create a new context to be used in the EVM environment.
	txContext := NewEVMTxContext(msg)
	evm.Reset(txContext, statedb)

	// Apply the transaction to the current state (included in the env).
	result, err := ApplyMessage(evm, msg, gp)
	if err != nil {
		return nil, nil, err
	}

	if resultFilter != nil {
		err = resultFilter(result)
		if err != nil {
			return nil, nil, err
		}
	}

	// Update the state with pending changes.
	var root []byte
	if config.IsByzantium(blockNumber) {
		statedb.Finalise(true)
	} else {
		root = statedb.IntermediateRoot(config.IsEIP158(blockNumber)).Bytes()
	}
	*usedGas += result.UsedGas

	// Create a new receipt for the transaction, storing the intermediate root and gas used
	// by the tx.
	receipt := &types.Receipt{Type: tx.Type(), PostState: root, CumulativeGasUsed: *usedGas}
	if result.Failed() {
		receipt.Status = types.ReceiptStatusFailed
	} else {
		receipt.Status = types.ReceiptStatusSuccessful
	}
	receipt.TxHash = tx.Hash()
	receipt.GasUsed = result.UsedGas

	// If the transaction created a contract, store the creation address in the receipt.
<<<<<<< HEAD
	if result.TopLevelDeployed != nil {
		receipt.ContractAddress = *result.TopLevelDeployed
=======
	if msg.To == nil {
		receipt.ContractAddress = crypto.CreateAddress(evm.TxContext.Origin, tx.Nonce())
>>>>>>> 7e3b149b
	}

	// Set the receipt logs and create the bloom filter.
	receipt.Logs = statedb.GetLogs(tx.Hash(), blockNumber.Uint64(), blockHash)
	receipt.Bloom = types.CreateBloom(types.Receipts{receipt})
	receipt.BlockHash = blockHash
	receipt.BlockNumber = blockNumber
	receipt.TransactionIndex = uint(statedb.TxIndex())
	evm.ProcessingHook.FillReceiptInfo(receipt)
	return receipt, result, err
}

// ApplyTransaction attempts to apply a transaction to the given state database
// and uses the input parameters for its environment. It returns the receipt
// for the transaction, gas used and an error if the transaction failed,
// indicating the block was invalid.
<<<<<<< HEAD
func ApplyTransaction(config *params.ChainConfig, bc ChainContext, author *common.Address, gp *GasPool, statedb *state.StateDB, header *types.Header, tx *types.Transaction, usedGas *uint64, cfg vm.Config) (*types.Receipt, *ExecutionResult, error) {
	return ApplyTransactionWithResultFilter(config, bc, author, gp, statedb, header, tx, usedGas, cfg, nil)
}

func ApplyTransactionWithResultFilter(config *params.ChainConfig, bc ChainContext, author *common.Address, gp *GasPool, statedb *state.StateDB, header *types.Header, tx *types.Transaction, usedGas *uint64, cfg vm.Config, resultFilter func(*ExecutionResult) error) (*types.Receipt, *ExecutionResult, error) {
	msg, err := tx.AsMessage(types.MakeSigner(config, header.Number), header.BaseFee)
=======
func ApplyTransaction(config *params.ChainConfig, bc ChainContext, author *common.Address, gp *GasPool, statedb *state.StateDB, header *types.Header, tx *types.Transaction, usedGas *uint64, cfg vm.Config) (*types.Receipt, error) {
	msg, err := TransactionToMessage(tx, types.MakeSigner(config, header.Number), header.BaseFee)
>>>>>>> 7e3b149b
	if err != nil {
		return nil, nil, err
	}
	// Create a new context to be used in the EVM environment
	blockContext := NewEVMBlockContext(header, bc, author)
	vmenv := vm.NewEVM(blockContext, vm.TxContext{}, statedb, config, cfg)
	return applyTransaction(msg, config, gp, statedb, header.Number, header.Hash(), tx, usedGas, vmenv, resultFilter)
}<|MERGE_RESOLUTION|>--- conflicted
+++ resolved
@@ -96,11 +96,7 @@
 	return receipts, allLogs, *usedGas, nil
 }
 
-<<<<<<< HEAD
-func applyTransaction(msg types.Message, config *params.ChainConfig, gp *GasPool, statedb *state.StateDB, blockNumber *big.Int, blockHash common.Hash, tx *types.Transaction, usedGas *uint64, evm *vm.EVM, resultFilter func(*ExecutionResult) error) (*types.Receipt, *ExecutionResult, error) {
-=======
-func applyTransaction(msg *Message, config *params.ChainConfig, gp *GasPool, statedb *state.StateDB, blockNumber *big.Int, blockHash common.Hash, tx *types.Transaction, usedGas *uint64, evm *vm.EVM) (*types.Receipt, error) {
->>>>>>> 7e3b149b
+func applyTransaction(msg *Message, config *params.ChainConfig, gp *GasPool, statedb *state.StateDB, blockNumber *big.Int, blockHash common.Hash, tx *types.Transaction, usedGas *uint64, evm *vm.EVM, resultFilter func(*ExecutionResult) error) (*types.Receipt, *ExecutionResult, error) {
 	// Create a new context to be used in the EVM environment.
 	txContext := NewEVMTxContext(msg)
 	evm.Reset(txContext, statedb)
@@ -139,13 +135,8 @@
 	receipt.GasUsed = result.UsedGas
 
 	// If the transaction created a contract, store the creation address in the receipt.
-<<<<<<< HEAD
 	if result.TopLevelDeployed != nil {
 		receipt.ContractAddress = *result.TopLevelDeployed
-=======
-	if msg.To == nil {
-		receipt.ContractAddress = crypto.CreateAddress(evm.TxContext.Origin, tx.Nonce())
->>>>>>> 7e3b149b
 	}
 
 	// Set the receipt logs and create the bloom filter.
@@ -162,17 +153,12 @@
 // and uses the input parameters for its environment. It returns the receipt
 // for the transaction, gas used and an error if the transaction failed,
 // indicating the block was invalid.
-<<<<<<< HEAD
 func ApplyTransaction(config *params.ChainConfig, bc ChainContext, author *common.Address, gp *GasPool, statedb *state.StateDB, header *types.Header, tx *types.Transaction, usedGas *uint64, cfg vm.Config) (*types.Receipt, *ExecutionResult, error) {
 	return ApplyTransactionWithResultFilter(config, bc, author, gp, statedb, header, tx, usedGas, cfg, nil)
 }
 
 func ApplyTransactionWithResultFilter(config *params.ChainConfig, bc ChainContext, author *common.Address, gp *GasPool, statedb *state.StateDB, header *types.Header, tx *types.Transaction, usedGas *uint64, cfg vm.Config, resultFilter func(*ExecutionResult) error) (*types.Receipt, *ExecutionResult, error) {
-	msg, err := tx.AsMessage(types.MakeSigner(config, header.Number), header.BaseFee)
-=======
-func ApplyTransaction(config *params.ChainConfig, bc ChainContext, author *common.Address, gp *GasPool, statedb *state.StateDB, header *types.Header, tx *types.Transaction, usedGas *uint64, cfg vm.Config) (*types.Receipt, error) {
 	msg, err := TransactionToMessage(tx, types.MakeSigner(config, header.Number), header.BaseFee)
->>>>>>> 7e3b149b
 	if err != nil {
 		return nil, nil, err
 	}
